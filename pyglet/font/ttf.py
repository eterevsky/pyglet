--- conflicted
+++ resolved
@@ -32,10 +32,7 @@
 # ANY WAY OUT OF THE USE OF THIS SOFTWARE, EVEN IF ADVISED OF THE
 # POSSIBILITY OF SUCH DAMAGE.
 # ----------------------------------------------------------------------------
-<<<<<<< HEAD
-=======
-
->>>>>>> ecad2e89
+
 """
 Implementation of the Truetype file format.
 
@@ -46,13 +43,9 @@
  * http://developer.apple.com/fonts/TTRefMan/RM06
  * http://www.microsoft.com/typography/otspec
 """
-<<<<<<< HEAD
-=======
-
->>>>>>> ecad2e89
+
 import os
 import mmap
-import codecs
 import struct
 import codecs
 
