# ----------------------------------------------------------------------------
# pyglet
# Copyright (c) 2006-2008 Alex Holkner
# Copyright (c) 2008-2020 pyglet contributors
# All rights reserved.
#
# Redistribution and use in source and binary forms, with or without
# modification, are permitted provided that the following conditions
# are met:
#
#  * Redistributions of source code must retain the above copyright
#    notice, this list of conditions and the following disclaimer.
#  * Redistributions in binary form must reproduce the above copyright
#    notice, this list of conditions and the following disclaimer in
#    the documentation and/or other materials provided with the
#    distribution.
#  * Neither the name of pyglet nor the names of its
#    contributors may be used to endorse or promote products
#    derived from this software without specific prior written
#    permission.
#
# THIS SOFTWARE IS PROVIDED BY THE COPYRIGHT HOLDERS AND CONTRIBUTORS
# "AS IS" AND ANY EXPRESS OR IMPLIED WARRANTIES, INCLUDING, BUT NOT
# LIMITED TO, THE IMPLIED WARRANTIES OF MERCHANTABILITY AND FITNESS
# FOR A PARTICULAR PURPOSE ARE DISCLAIMED. IN NO EVENT SHALL THE
# COPYRIGHT OWNER OR CONTRIBUTORS BE LIABLE FOR ANY DIRECT, INDIRECT,
# INCIDENTAL, SPECIAL, EXEMPLARY, OR CONSEQUENTIAL DAMAGES (INCLUDING,
# BUT NOT LIMITED TO, PROCUREMENT OF SUBSTITUTE GOODS OR SERVICES;
# LOSS OF USE, DATA, OR PROFITS; OR BUSINESS INTERRUPTION) HOWEVER
# CAUSED AND ON ANY THEORY OF LIABILITY, WHETHER IN CONTRACT, STRICT
# LIABILITY, OR TORT (INCLUDING NEGLIGENCE OR OTHERWISE) ARISING IN
# ANY WAY OUT OF THE USE OF THIS SOFTWARE, EVEN IF ADVISED OF THE
# POSSIBILITY OF SUCH DAMAGE.
# ----------------------------------------------------------------------------

"""Compatibility tools

<<<<<<< HEAD
Various tools for compatibility with older Python versions.
"""
import sys


=======
Various tools for simultaneous Python 2.x and Python 3.x support
"""

import sys


>>>>>>> ecad2e89
def asbytes(s):
    if isinstance(s, bytes):
        return s
    elif isinstance(s, str):
        return bytes(ord(c) for c in s)
    else:
        return bytes(s)


def asbytes_filename(s):
    if isinstance(s, bytes):
        return s
    elif isinstance(s, str):
        return s.encode(encoding=sys.getfilesystemencoding())


def asstr(s):
    if s is None:
        return ''
    if isinstance(s, str):
        return s
    return s.decode("utf-8")


def with_metaclass(meta, *bases):
<<<<<<< HEAD
    """
    Function from jinja2/_compat.py. License: BSD.

    Use it like this::

        class BaseForm:
            pass

        class FormType(type):
            pass

        class Form(with_metaclass(FormType, BaseForm)):
            pass

    This requires a bit of explanation: the basic idea is to make a
    dummy metaclass for one level of class instantiation that replaces
    itself with the actual metaclass.  Because of internal type checks
    we also need to make sure that we downgrade the custom metaclass
    for one level to something closer to type (that's why __call__ and
    __init__ comes back from type etc.).

    This has the advantage over six.with_metaclass of not introducing
    dummy classes into the final MRO.
    """
    class metaclass(meta):
        __call__ = type.__call__
        __init__ = type.__init__
=======
    """
    Function from jinja2/_compat.py. License: BSD.
    Use it like this::
        class BaseForm:
            pass
        class FormType(type):
            pass
        class Form(with_metaclass(FormType, BaseForm)):
            pass
    This requires a bit of explanation: the basic idea is to make a
    dummy metaclass for one level of class instantiation that replaces
    itself with the actual metaclass.  Because of internal type checks
    we also need to make sure that we downgrade the custom metaclass
    for one level to something closer to type (that's why __call__ and
    __init__ comes back from type etc.).
    This has the advantage over six.with_metaclass of not introducing
    dummy classes into the final MRO.
    """
    class metaclass(meta):
        __call__ = type.__call__
        __init__ = type.__init__

>>>>>>> ecad2e89
        def __new__(cls, name, this_bases, d):
            if this_bases is None:
                return type.__new__(cls, name, (), d)
            return meta(name, bases, d)
<<<<<<< HEAD
=======

>>>>>>> ecad2e89
    return metaclass('temporary_class', None, {})<|MERGE_RESOLUTION|>--- conflicted
+++ resolved
@@ -34,21 +34,11 @@
 # ----------------------------------------------------------------------------
 
 """Compatibility tools
-
-<<<<<<< HEAD
-Various tools for compatibility with older Python versions.
-"""
-import sys
-
-
-=======
-Various tools for simultaneous Python 2.x and Python 3.x support
 """
 
 import sys
 
 
->>>>>>> ecad2e89
 def asbytes(s):
     if isinstance(s, bytes):
         return s
@@ -74,35 +64,6 @@
 
 
 def with_metaclass(meta, *bases):
-<<<<<<< HEAD
-    """
-    Function from jinja2/_compat.py. License: BSD.
-
-    Use it like this::
-
-        class BaseForm:
-            pass
-
-        class FormType(type):
-            pass
-
-        class Form(with_metaclass(FormType, BaseForm)):
-            pass
-
-    This requires a bit of explanation: the basic idea is to make a
-    dummy metaclass for one level of class instantiation that replaces
-    itself with the actual metaclass.  Because of internal type checks
-    we also need to make sure that we downgrade the custom metaclass
-    for one level to something closer to type (that's why __call__ and
-    __init__ comes back from type etc.).
-
-    This has the advantage over six.with_metaclass of not introducing
-    dummy classes into the final MRO.
-    """
-    class metaclass(meta):
-        __call__ = type.__call__
-        __init__ = type.__init__
-=======
     """
     Function from jinja2/_compat.py. License: BSD.
     Use it like this::
@@ -125,13 +86,9 @@
         __call__ = type.__call__
         __init__ = type.__init__
 
->>>>>>> ecad2e89
         def __new__(cls, name, this_bases, d):
             if this_bases is None:
                 return type.__new__(cls, name, (), d)
             return meta(name, bases, d)
-<<<<<<< HEAD
-=======
 
->>>>>>> ecad2e89
     return metaclass('temporary_class', None, {})