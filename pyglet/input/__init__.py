# ----------------------------------------------------------------------------
# pyglet
# Copyright (c) 2006-2008 Alex Holkner
# Copyright (c) 2008-2020 pyglet contributors
# All rights reserved.
#
# Redistribution and use in source and binary forms, with or without
# modification, are permitted provided that the following conditions
# are met:
#
#  * Redistributions of source code must retain the above copyright
#    notice, this list of conditions and the following disclaimer.
#  * Redistributions in binary form must reproduce the above copyright
#    notice, this list of conditions and the following disclaimer in
#    the documentation and/or other materials provided with the
#    distribution.
#  * Neither the name of pyglet nor the names of its
#    contributors may be used to endorse or promote products
#    derived from this software without specific prior written
#    permission.
#
# THIS SOFTWARE IS PROVIDED BY THE COPYRIGHT HOLDERS AND CONTRIBUTORS
# "AS IS" AND ANY EXPRESS OR IMPLIED WARRANTIES, INCLUDING, BUT NOT
# LIMITED TO, THE IMPLIED WARRANTIES OF MERCHANTABILITY AND FITNESS
# FOR A PARTICULAR PURPOSE ARE DISCLAIMED. IN NO EVENT SHALL THE
# COPYRIGHT OWNER OR CONTRIBUTORS BE LIABLE FOR ANY DIRECT, INDIRECT,
# INCIDENTAL, SPECIAL, EXEMPLARY, OR CONSEQUENTIAL DAMAGES (INCLUDING,
# BUT NOT LIMITED TO, PROCUREMENT OF SUBSTITUTE GOODS OR SERVICES;
# LOSS OF USE, DATA, OR PROFITS; OR BUSINESS INTERRUPTION) HOWEVER
# CAUSED AND ON ANY THEORY OF LIABILITY, WHETHER IN CONTRACT, STRICT
# LIABILITY, OR TORT (INCLUDING NEGLIGENCE OR OTHERWISE) ARISING IN
# ANY WAY OUT OF THE USE OF THIS SOFTWARE, EVEN IF ADVISED OF THE
# POSSIBILITY OF SUCH DAMAGE.
# ----------------------------------------------------------------------------

"""Joystick, Game Controller, tablet and USB HID device support.

This module provides a unified interface to almost any input device, besides
the regular mouse and keyboard support provided by
:py:class:`~pyglet.window.Window`.  At the lowest
level, :py:func:`get_devices` can be used to retrieve a list of all supported
devices, including joysticks, tablets, space controllers, wheels, pedals, remote
controls, keyboards and mice.  The set of returned devices varies greatly
depending on the operating system (and, of course, what's plugged in).  

At this level pyglet does not try to interpret *what* a particular device is,
merely what controls it provides.  A :py:class:`Control` can be either a button,
whose value is either ``True`` or ``False``, or a relative or absolute-valued
axis, whose value is a float.  Sometimes the name of a control can be provided
(for example, ``x``, representing the horizontal axis of a joystick), but often
not.  In these cases the device API may still be useful -- the user will have
to be asked to press each button in turn or move each axis separately to
identify them.

Higher-level interfaces are provided for joysticks, tablets and the Apple
remote control.  These devices can usually be identified by pyglet positively,
and a base level of functionality for each one provided through a common
interface.

To use an input device:

1. Call :py:func:`get_devices`, :py:func:`get_apple_remote` or
   :py:func:`get_joysticks`
   to retrieve and identify the device.
2. For low-level devices (retrieved by :py:func:`get_devices`), query the
   devices list of controls and determine which ones you are interested in. For
   high-level interfaces the set of controls is provided by the interface.
3. Optionally attach event handlers to controls on the device.
4. Call :py:meth:`Device.open` to begin receiving events on the device.  You can
   begin querying the control values after this time; they will be updated
   asynchronously.
5. Call :py:meth:`Device.close` when you are finished with the device (not
   needed if your application quits at this time).

To use a tablet, follow the procedure above using :py:func:`get_tablets`, but
note that no control list is available; instead, calling :py:meth:`Tablet.open`
returns a :py:class:`TabletCanvas` onto which you should set your event
handlers.

.. versionadded:: 1.2

"""
<<<<<<< HEAD
=======

>>>>>>> ecad2e89
import sys

from .base import Device, Control, RelativeAxis, AbsoluteAxis
from .base import Button, Joystick, AppleRemote, Tablet, GameController
from .base import DeviceException, DeviceOpenException, DeviceExclusiveException


_is_pyglet_doc_run = hasattr(sys, "is_pyglet_doc_run") and sys.is_pyglet_doc_run


def get_apple_remote(display=None):
    """Get the Apple remote control device.
    
    The Apple remote is the small white 6-button remote control that
    accompanies most recent Apple desktops and laptops.  The remote can only
    be used with Mac OS X.

    :Parameters:
        display : `~pyglet.canvas.Display`
            Currently ignored.

    :rtype: AppleRemote
    :return: The remote device, or `None` if the computer does not support it.
    """
    return None


if _is_pyglet_doc_run:
    def get_devices(display=None):
        """Get a list of all attached input devices.

        :Parameters:
            display : `~pyglet.canvas.Display`
                The display device to query for input devices.  Ignored on Mac
                OS X and Windows.  On Linux, defaults to the default display
                device.

        :rtype: list of :py:class:`Device`
        """

    def get_joysticks(display=None):
        """Get a list of attached joysticks.

        :Parameters:
            display : `~pyglet.canvas.Display`
                The display device to query for input devices.  Ignored on Mac
                OS X and Windows.  On Linux, defaults to the default display
                device.

        :rtype: list of :py:class:`Joystick`
        """

    def get_tablets(display=None):
        """Get a list of tablets.

        This function may return a valid tablet device even if one is not
        attached (for example, it is not possible on Mac OS X to determine if
        a tablet device is connected).  Despite returning a list of tablets,
        pyglet does not currently support multiple tablets, and the behaviour
        is undefined if more than one is attached.

        :Parameters:
            display : `~pyglet.canvas.Display`
                The display device to query for input devices.  Ignored on Mac
                OS X and Windows.  On Linux, defaults to the default display
                device.

        :rtype: list of :py:class:`Tablet`
        """

else:
    def get_tablets(display=None):
        return []

    from pyglet import compat_platform

    if compat_platform.startswith('linux'):
        from .x11_xinput import get_devices as xinput_get_devices
        from .x11_xinput_tablet import get_tablets
        from .evdev import get_devices as evdev_get_devices
        from .evdev import get_joysticks
        from .evdev import get_game_controllers

        def get_devices(display=None):
            return (evdev_get_devices(display) +
                    xinput_get_devices(display))

    elif compat_platform in ('cygwin', 'win32'):
        from .directinput import get_devices
        from .directinput import get_joysticks
        from .directinput import get_game_controllers
        try:
            from .wintab import get_tablets
        except:
            pass

    elif compat_platform == 'darwin':
        from .darwin_hid import get_devices, get_joysticks, get_apple_remote<|MERGE_RESOLUTION|>--- conflicted
+++ resolved
@@ -80,10 +80,7 @@
 .. versionadded:: 1.2
 
 """
-<<<<<<< HEAD
-=======
 
->>>>>>> ecad2e89
 import sys
 
 from .base import Device, Control, RelativeAxis, AbsoluteAxis
