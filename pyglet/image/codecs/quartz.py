--- conflicted
+++ resolved
@@ -54,17 +54,6 @@
         return ['.gif']
      
     def _get_pyglet_ImageData_from_source_at_index(self, sourceRef, index):
-<<<<<<< HEAD
-        imageRef = Quartz.CGImageSourceCreateImageAtIndex(sourceRef, index, None)
-        
-        # Regardless of the internal format of the image (L, LA, RGB, RGBA, etc)
-        # we just automatically convert everything to an RGBA format.
-        format = 'RGBA'
-        rgbColorSpace = Quartz.CGColorSpaceCreateDeviceRGB()
-        bitsPerComponent = 8
-        width = Quartz.CGImageGetWidth(imageRef)
-        height = Quartz.CGImageGetHeight(imageRef)
-=======
         imageRef = c_void_p(quartz.CGImageSourceCreateImageAtIndex(sourceRef, index, None))
 
         # Regardless of the internal format of the image (L, LA, RGB, RGBA, etc)
@@ -74,27 +63,13 @@
         bitsPerComponent = 8
         width = quartz.CGImageGetWidth(imageRef)
         height = quartz.CGImageGetHeight(imageRef)
->>>>>>> 9ac72a6d
         bytesPerRow = 4 * width
 
         # Create a buffer to store the RGBA formatted data.
         bufferSize = height * bytesPerRow
-        buffer = (c_byte * bufferSize)()
+        buffer = (c_ubyte * bufferSize)()
 
         # Create a bitmap context for the RGBA formatted data.
-<<<<<<< HEAD
-        bitmap = Quartz.CGBitmapContextCreate(buffer, 
-                                              width, height, 
-                                              bitsPerComponent,
-                                              bytesPerRow, 
-                                              rgbColorSpace, 
-                                              Quartz.kCGImageAlphaPremultipliedLast)
-
-        # Write the image data into the bitmap.
-        Quartz.CGContextDrawImage(bitmap, Quartz.CGRectMake(0,0,width, height), imageRef)
-
-        del bitmap, imageRef, rgbColorSpace
-=======
         # Note that premultiplied alpha is required:
         # http://developer.apple.com/library/mac/#qa/qa1037/_index.html
         bitmap = c_void_p(quartz.CGBitmapContextCreate(buffer, 
@@ -110,7 +85,6 @@
         quartz.CGImageRelease(imageRef)
         quartz.CGContextRelease(bitmap)
         quartz.CGColorSpaceRelease(rgbColorSpace)
->>>>>>> 9ac72a6d
         
         pitch = bytesPerRow
         return ImageData(width, height, format, buffer, -pitch)
