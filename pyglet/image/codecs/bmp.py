--- conflicted
+++ resolved
@@ -37,11 +37,7 @@
 
 Currently supports version 3 and 4 bitmaps with BI_RGB and BI_BITFIELDS
 encoding.  Alpha channel is supported for 32-bit BI_RGB only.
-<<<<<<< HEAD
-'''
-=======
 """
->>>>>>> ecad2e89
 
 # Official docs are at
 # http://msdn2.microsoft.com/en-us/library/ms532311.aspx
