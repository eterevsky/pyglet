--- conflicted
+++ resolved
@@ -265,19 +265,6 @@
     return pattern.create_image(width, height)
 
 
-<<<<<<< HEAD
-def color_as_bytes(color):
-    if len(color) != 4:
-        raise TypeError("color is expected to have 4 components")
-    return bytes(color)
-
-
-def get_max_texture_size():
-    """Query the maximum texture size available"""
-    size = c_int()
-    glGetIntegerv(GL_MAX_TEXTURE_SIZE, size)
-    return size.value
-=======
 def get_max_texture_size():
     """Query the maximum texture size available"""
     size = c_int()
@@ -294,17 +281,11 @@
         return bytes(color)
 
 
-def _nearest_pow2(v):
-    # From http://graphics.stanford.edu/~seander/bithacks.html#RoundUpPowerOf2
-    # Credit: Sean Anderson
-    v -= 1
-    v |= v >> 1
-    v |= v >> 2
-    v |= v >> 4
-    v |= v >> 8
-    v |= v >> 16
-    return v + 1
->>>>>>> d272b290
+def get_max_texture_size():
+    """Query the maximum texture size available"""
+    size = c_int()
+    glGetIntegerv(GL_MAX_TEXTURE_SIZE, size)
+    return size.value
 
 
 def _is_pow2(v):
@@ -1407,7 +1388,7 @@
         """
         min_filter = min_filter or cls.default_min_filter
         mag_filter = mag_filter or cls.default_mag_filter
-        
+
         if rectangle:
             target = GL_TEXTURE_RECTANGLE
         else:
@@ -1475,7 +1456,7 @@
                           width, 0., 0.,
                           width, height, 0.,
                           0., height, 0.)
-                          
+
         min_filter = min_filter or cls.default_min_filter
         mag_filter = mag_filter or cls.default_mag_filter
         tex_id = GLuint()
@@ -1925,58 +1906,6 @@
     return context.image_buffer_manager
 
 
-class FrameBuffer(object):
-
-    def __init__(self):
-        self._id = GLuint()
-        glGenFramebuffers(1, self._id)
-
-    def is_complete(self):
-        return glCheckFramebufferStatus(GL_FRAMEBUFFER, self._id) == GL_FRAMEBUFFER_COMPLETE
-
-    def bind(self):
-        glBindFramebuffer(GL_FRAMEBUFFER, self._id)
-
-    @staticmethod
-    def unbind():
-        glBindFramebuffer(GL_FRAMEBUFFER, 0)
-
-    def clear(self):
-        self.bind()
-        glClear(GL_COLOR_BUFFER_BIT | GL_DEPTH_BUFFER_BIT | GL_STENCIL_BUFFER_BIT)
-        self.unbind()
-
-    @classmethod
-    def create(cls, width, height, depth=False, internal_format=GL_RGBA8, fmt=GL_RGBA, type=GL_UNSIGNED_BYTE, layers=1):
-        """
-        Convenient shortcut for creating single color attachment FBOs
-        :param width: Color buffer width
-        :param height: Coller buffer height
-        :param depth: (bool) Create a depth attachment
-        :param internal_format: The internalformat of the color buffer
-        :param fmt: The format of the color buffer
-        :param type: The type of the color buffer
-        :param layers: How many layers to create
-        :return: A new FBO
-        """
-        fbo = FrameBuffer()
-        fbo.bind()
-
-        # Add N layers of color attachments
-        for layer in range(layers):
-            c = Texture.create(width, height, internal_format)
-            c = Texture.create_2d(width=width, height=height, internal_format=internal_format, format=fmt, type=type,
-                                  wrap_s=GL_CLAMP_TO_EDGE, wrap_t=GL_CLAMP_TO_EDGE, wrap_r=GL_CLAMP_TO_EDGE)
-            fbo.add_color_attachment(c)
-
-        # Set depth attachment is specified
-        if depth:
-            pass
-
-        fbo.unbind()
-        return fbo
-
-
 # XXX BufferImage could be generalised to support EXT_framebuffer_object's
 # renderbuffer.
 class BufferImage(AbstractImage):
@@ -2298,184 +2227,5 @@
         return iter(self.items)
 
 
-<<<<<<< HEAD
-# --------------------------------------------------------------------------
-# Animation stuff here.
-
-# TODO: conversion Animation ->  media.Source ?
-
-def load_animation(filename, file=None, decoder=None):
-    """Load an animation from a file.
-
-    Currently, the only supported format is GIF.
-
-    :Parameters:
-        `filename` : str
-            Used to guess the animation format, and to load the file if `file`
-            is unspecified.
-        `file` : file-like object or None
-            File object containing the animation stream.
-        `decoder` : ImageDecoder or None
-            If unspecified, all decoders that are registered for the filename
-            extension are tried.  If none succeed, the exception from the
-            first decoder is raised.
-
-    :rtype: Animation
-    """
-    if not file:
-        file = open(filename, 'rb')
-    if not hasattr(file, 'seek'):
-        file = BytesIO(file.read())
-
-    if decoder:
-        return decoder.decode_animation(file, filename)
-    else:
-        first_exception = None
-        for decoder in get_animation_decoders(filename):
-            try:
-                image = decoder.decode_animation(file, filename)
-                return image
-            except ImageDecodeException as e:
-                first_exception = first_exception or e
-                file.seek(0)
-
-        if not first_exception:
-            raise ImageDecodeException('No image decoders are available')
-        raise first_exception
-
-
-class Animation:
-    """Sequence of images with timing information.
-
-    If no frames of the animation have a duration of ``None``, the animation
-    loops continuously; otherwise the animation stops at the first frame with
-    duration of ``None``.
-
-    :Ivariables:
-        `frames` : list of `~pyglet.image.AnimationFrame`
-            The frames that make up the animation.
-
-    """
-    def __init__(self, frames):
-        """Create an animation directly from a list of frames.
-
-        :Parameters:
-            `frames` : list of `~pyglet.image.AnimationFrame`
-                The frames that make up the animation.
-
-        """
-        assert len(frames)
-        self.frames = frames
-
-    def add_to_texture_bin(self, texturebin):
-        """Add the images of the animation to a :py:class:`~pyglet.image.atlas.TextureBin`.
-
-        The animation frames are modified in-place to refer to the texture bin
-        regions.
-
-        :Parameters:
-            `texturebin` : `~pyglet.image.atlas.TextureBin`
-                Texture bin to upload animation frames into.
-
-        """
-        for frame in self.frames:
-            frame.image = texturebin.add(frame.image)
-
-    def get_transform(self, flip_x=False, flip_y=False, rotate=0):
-        """Create a copy of this animation applying a simple transformation.
-
-        The transformation is applied around the image's anchor point of
-        each frame.  The texture data is shared between the original animation
-        and the transformed animation.
-
-        :Parameters:
-            `flip_x` : bool
-                If True, the returned animation will be flipped horizontally.
-            `flip_y` : bool
-                If True, the returned animation will be flipped vertically.
-            `rotate` : int
-                Degrees of clockwise rotation of the returned animation.  Only
-                90-degree increments are supported.
-
-        :rtype: :py:class:`~pyglet.image.Animation`
-        """
-        frames = [AnimationFrame(frame.image.get_texture().get_transform(flip_x, flip_y, rotate),
-                                 frame.duration) for frame in self.frames]
-        return Animation(frames)
-
-    def get_duration(self):
-        """Get the total duration of the animation in seconds.
-
-        :rtype: float
-        """
-        return sum([frame.duration for frame in self.frames if frame.duration is not None])
-
-    def get_max_width(self):
-        """Get the maximum image frame width.
-
-        This method is useful for determining texture space requirements: due
-        to the use of ``anchor_x`` the actual required playback area may be
-        larger.
-
-        :rtype: int
-        """
-        return max([frame.image.width for frame in self.frames])
-
-    def get_max_height(self):
-        """Get the maximum image frame height.
-
-        This method is useful for determining texture space requirements: due
-        to the use of ``anchor_y`` the actual required playback area may be
-        larger.
-
-        :rtype: int
-        """
-        return max([frame.image.height for frame in self.frames])
-
-    @classmethod
-    def from_image_sequence(cls, sequence, period, loop=True):
-        """Create an animation from a list of images and a constant framerate.
-
-        :Parameters:
-            `sequence` : list of `~pyglet.image.AbstractImage`
-                Images that make up the animation, in sequence.
-            `period` : float
-                Number of seconds to display each image.
-            `loop` : bool
-                If True, the animation will loop continuously.
-
-        :rtype: :py:class:`~pyglet.image.Animation`
-        """
-        frames = [AnimationFrame(image, period) for image in sequence]
-        if not loop:
-            frames[-1].duration = None
-        return cls(frames)
-
-
-class AnimationFrame:
-    """A single frame of an animation."""
-
-    __slots__ = 'image', 'duration'
-
-    def __init__(self, image, duration):
-        """Create an animation frame from an image.
-
-        :Parameters:
-            `image` : `~pyglet.image.AbstractImage`
-                The image of this frame.
-            `duration` : float
-                Number of seconds to display the frame, or ``None`` if it is
-                the last frame in the animation.
-
-        """
-        self.image = image
-        self.duration = duration
-
-    def __repr__(self):
-        return 'AnimationFrame(%r, %r)' % (self.image, self.duration)
-
-
-=======
->>>>>>> d272b290
 # Initialise default codecs
 add_default_image_codecs()