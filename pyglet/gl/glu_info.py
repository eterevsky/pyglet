--- conflicted
+++ resolved
@@ -60,13 +60,8 @@
 import warnings
 from ctypes import c_char_p, cast
 
-<<<<<<< HEAD
 from pyglet.gl.glu import GLU_EXTENSIONS, GLU_VERSION, gluGetString
-from pyglet.compat import asstr
-=======
-from pyglet.gl.glu import *
 from pyglet.util import asstr
->>>>>>> 337ddd7d
 
 
 class GLUInfo:
