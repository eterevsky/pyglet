# ----------------------------------------------------------------------------
# pyglet
# Copyright (c) 2006-2018 Alex Holkner
# All rights reserved.
#
# Redistribution and use in source and binary forms, with or without
# modification, are permitted provided that the following conditions
# are met:
#
#  * Redistributions of source code must retain the above copyright
#    notice, this list of conditions and the following disclaimer.
#  * Redistributions in binary form must reproduce the above copyright
#    notice, this list of conditions and the following disclaimer in
#    the documentation and/or other materials provided with the
#    distribution.
#  * Neither the name of pyglet nor the names of its
#    contributors may be used to endorse or promote products
#    derived from this software without specific prior written
#    permission.
#
# THIS SOFTWARE IS PROVIDED BY THE COPYRIGHT HOLDERS AND CONTRIBUTORS
# "AS IS" AND ANY EXPRESS OR IMPLIED WARRANTIES, INCLUDING, BUT NOT
# LIMITED TO, THE IMPLIED WARRANTIES OF MERCHANTABILITY AND FITNESS
# FOR A PARTICULAR PURPOSE ARE DISCLAIMED. IN NO EVENT SHALL THE
# COPYRIGHT OWNER OR CONTRIBUTORS BE LIABLE FOR ANY DIRECT, INDIRECT,
# INCIDENTAL, SPECIAL, EXEMPLARY, OR CONSEQUENTIAL DAMAGES (INCLUDING,
# BUT NOT LIMITED TO, PROCUREMENT OF SUBSTITUTE GOODS OR SERVICES;
# LOSS OF USE, DATA, OR PROFITS; OR BUSINESS INTERRUPTION) HOWEVER
# CAUSED AND ON ANY THEORY OF LIABILITY, WHETHER IN CONTRACT, STRICT
# LIABILITY, OR TORT (INCLUDING NEGLIGENCE OR OTHERWISE) ARISING IN
# ANY WAY OUT OF THE USE OF THIS SOFTWARE, EVEN IF ADVISED OF THE
# POSSIBILITY OF SUCH DAMAGE.
# ----------------------------------------------------------------------------
from pyglet import gl
from pyglet.gl import gl_info
from pyglet.gl import glu_info


class Config(object):
    """Graphics configuration.

    A Config stores the preferences for OpenGL attributes such as the
    number of auxilliary buffers, size of the colour and depth buffers,
    double buffering, stencilling, multi- and super-sampling, and so on.

    Different platforms support a different set of attributes, so these
    are set with a string key and a value which is integer or boolean.

    :Ivariables:
        `double_buffer` : bool
            Specify the presence of a back-buffer for every color buffer.
        `stereo` : bool
            Specify the presence of separate left and right buffer sets.
        `buffer_size` : int
            Total bits per sample per color buffer.
        `aux_buffers` : int
            The number of auxilliary color buffers.
        `sample_buffers` : int
            The number of multisample buffers.
        `samples` : int
            The number of samples per pixel, or 0 if there are no multisample
            buffers.
        `red_size` : int
            Bits per sample per buffer devoted to the red component.
        `green_size` : int
            Bits per sample per buffer devoted to the green component.
        `blue_size` : int
            Bits per sample per buffer devoted to the blue component.
        `alpha_size` : int
            Bits per sample per buffer devoted to the alpha component.
        `depth_size` : int
            Bits per sample in the depth buffer.
        `stencil_size` : int
            Bits per sample in the stencil buffer.
        `accum_red_size` : int
            Bits per pixel devoted to the red component in the accumulation
            buffer.
        `accum_green_size` : int
            Bits per pixel devoted to the green component in the accumulation
            buffer.
        `accum_blue_size` : int
            Bits per pixel devoted to the blue component in the accumulation
            buffer.
        `accum_alpha_size` : int
            Bits per pixel devoted to the alpha component in the accumulation
            buffer.
    """

    _attribute_names = [
        'double_buffer',
        'stereo',
        'buffer_size',
        'aux_buffers',
        'sample_buffers',
        'samples',
        'red_size',
        'green_size',
        'blue_size',
        'alpha_size',
        'depth_size',
        'stencil_size',
        'accum_red_size',
        'accum_green_size',
        'accum_blue_size',
        'accum_alpha_size',
        'major_version',
        'minor_version',
        'forward_compatible',
        'debug'
    ]

    major_version = None
    minor_version = None
    forward_compatible = None
    debug = None

    def __init__(self, **kwargs):
        """Create a template config with the given attributes.

        Specify attributes as keyword arguments, for example::

            template = Config(double_buffer=True)

        """
        for name in self._attribute_names:
            if name in kwargs:
                setattr(self, name, kwargs[name])
            else:
                setattr(self, name, None)

    def requires_gl_3(self):
        if self.major_version is not None and self.major_version >= 3:
            return True
        if self.forward_compatible or self.debug:
            return True
        return False

    def get_gl_attributes(self):
        """Return a list of attributes set on this config.

        :rtype: list of tuple (name, value)
        :return: All attributes, with unset attributes having a value of
            ``None``.
        """
        return [(name, getattr(self, name)) for name in self._attribute_names]

    def match(self, canvas):
        """Return a list of matching complete configs for the given canvas.

        :since: pyglet 1.2

        :Parameters:
            `canvas` : `Canvas`
                Display to host contexts created from the config.

        :rtype: list of `CanvasConfig`
        """
        raise NotImplementedError('abstract')

    def create_context(self, share):
        """Create a GL context that satisifies this configuration.

        :deprecated: Use `CanvasConfig.create_context`.

        :Parameters:
            `share` : `Context`
                If not None, a context with which to share objects with.

        :rtype: `Context`
        :return: The new context.
        """
        raise gl.ConfigException(
            'This config cannot be used to create contexts.  '
            'Use Config.match to created a CanvasConfig')

    def is_complete(self):
        """Determine if this config is complete and able to create a context.

        Configs created directly are not complete, they can only serve
        as templates for retrieving a supported config from the system.
        For example, `pyglet.window.Screen.get_matching_configs` returns
        complete configs.

        :deprecated: Use ``isinstance(config, CanvasConfig)``.

        :rtype: bool
        :return: True if the config is complete and can create a context.
        """
        return isinstance(self, CanvasConfig)

    def __repr__(self):
        import pprint
        return '%s(%s)' % (self.__class__.__name__, pprint.pformat(self.get_gl_attributes()))


class CanvasConfig(Config):
    """OpenGL configuration for a particular canvas.

    Use `Config.match` to obtain an instance of this class.

    :since: pyglet 1.2

    :Ivariables:
        `canvas` : `Canvas`
            The canvas this config is valid on.

    """
    def __init__(self, canvas, base_config):
        self.canvas = canvas

        self.major_version = base_config.major_version
        self.minor_version = base_config.minor_version
        self.forward_compatible = base_config.forward_compatible
        self.debug = base_config.debug

    def compatible(self, canvas):
        raise NotImplementedError('abstract')

    def create_context(self, share):
        """Create a GL context that satisifies this configuration.

        :Parameters:
            `share` : `Context`
                If not None, a context with which to share objects with.

        :rtype: `Context`
        :return: The new context.
        """
        raise NotImplementedError('abstract')

    def is_complete(self):
        return True


class ObjectSpace(object):
    def __init__(self):
        # Textures and buffers scheduled for deletion the next time
        # this object space is active.
        self.doomed_textures = []
        self.doomed_buffers = []


class Context(object):
    """OpenGL context for drawing.

    Use `CanvasConfig.create_context` to create a context.

    :Ivariables:
        `object_space` : `ObjectSpace`
            An object which is shared between all contexts that share
            GL objects.

    """

    #: Context share behaviour indicating that objects should not be
    #: shared with existing contexts.
    CONTEXT_SHARE_NONE = None

    #: Context share behaviour indicating that objects are shared with
    #: the most recently created context (the default).
    CONTEXT_SHARE_EXISTING = 1

    # Used for error checking, True if currently within a glBegin/End block.
    # Ignored if error checking is disabled.
    _gl_begin = False

    # gl_info.GLInfo instance, filled in on first set_current
    _info = None

<<<<<<< HEAD
    # List of (attr, check) for each driver/device-specific workaround that is
    # implemented.  The `attr` attribute on this context is set to the result
    # of evaluating `check(gl_info)` the first time this context is used.
    _workaround_checks = [
        # GDI Generic renderer on Windows does not implement GL_UNPACK_ROW_LENGTH correctly.
        ('workaround_unpack_row_length', lambda info: info.get_renderer() == 'GDI Generic'),
    ]

=======
>>>>>>> 1db182c4
    def __init__(self, config, context_share=None):
        self.config = config
        self.context_share = context_share
        self.canvas = None

        if context_share:
            self.object_space = context_share.object_space
        else:
            self.object_space = ObjectSpace()

    def __repr__(self):
        return '%s()' % self.__class__.__name__

    def attach(self, canvas):
        if self.canvas is not None:
            self.detach()
        if not self.config.compatible(canvas):
            raise RuntimeError('Cannot attach %r to %r' % (canvas, self))
        self.canvas = canvas

    def detach(self):
        self.canvas = None

    def set_current(self):
        if not self.canvas:
            raise RuntimeError('Canvas has not been attached')

        # XXX not per-thread
        gl.current_context = self

        # XXX
        gl_info.set_active_context()
        glu_info.set_active_context()

        if not self._info:
            self._info = gl_info.GLInfo()
            self._info.set_active_context()

        # Release textures and buffers on this context scheduled for deletion.
        # Note that the garbage collector may introduce a race condition,
        # so operate on a copy of the textures/buffers and remove the deleted
        # items using list slicing (which is an atomic operation)
        if self.object_space.doomed_textures:
            textures = self.object_space.doomed_textures[:]
            textures = (gl.GLuint * len(textures))(*textures)
            gl.glDeleteTextures(len(textures), textures)
            self.object_space.doomed_textures[0:len(textures)] = []
        if self.object_space.doomed_buffers:
            buffers = self.object_space.doomed_buffers[:]
            buffers = (gl.GLuint * len(buffers))(*buffers)
            gl.glDeleteBuffers(len(buffers), buffers)
            self.object_space.doomed_buffers[0:len(buffers)] = []

    def destroy(self):
        """Release the context.

        The context will not be useable after being destroyed.  Each platform
        has its own convention for releasing the context and the buffer(s)
        that depend on it in the correct order; this should never be called
        by an application.
        """
        self.detach()

        if gl.current_context is self:
            gl.current_context = None
            gl_info.remove_active_context()

    def delete_texture(self, texture_id):
        """Safely delete a texture belonging to this context.

        Usually, the texture is released immediately using
        ``glDeleteTextures``, however if another context that does not share
        this context's object space is currently active, the deletion will
        be deferred until an appropriate context is activated.

        :Parameters:
            `texture_id` : int
                The OpenGL name of the texture to delete.

        """
        if self.object_space is gl.current_context.object_space:
            tex_id = gl.GLuint(texture_id)
            gl.glDeleteTextures(1, tex_id)
        else:
            self.object_space.doomed_textures.append(texture_id)

    def delete_buffer(self, buffer_id):
        """Safely delete a buffer object belonging to this context.

        This method behaves similarly to `delete_texture`, though for
        ``glDeleteBuffers`` instead of ``glDeleteTextures``.

        :Parameters:
            `buffer_id` : int
                The OpenGL name of the buffer to delete.

        .. versionadded:: 1.1
        """
        if self.object_space is gl.current_context.object_space and False:
            buf_id = gl.GLuint(buffer_id)
            gl.glDeleteBuffers(1, buf_id)
        else:
            self.object_space.doomed_buffers.append(buffer_id)

    def get_info(self):
        """Get the OpenGL information for this context.

        :since: pyglet 1.2

        :rtype: `GLInfo`
        """
        return self._info<|MERGE_RESOLUTION|>--- conflicted
+++ resolved
@@ -267,17 +267,6 @@
     # gl_info.GLInfo instance, filled in on first set_current
     _info = None
 
-<<<<<<< HEAD
-    # List of (attr, check) for each driver/device-specific workaround that is
-    # implemented.  The `attr` attribute on this context is set to the result
-    # of evaluating `check(gl_info)` the first time this context is used.
-    _workaround_checks = [
-        # GDI Generic renderer on Windows does not implement GL_UNPACK_ROW_LENGTH correctly.
-        ('workaround_unpack_row_length', lambda info: info.get_renderer() == 'GDI Generic'),
-    ]
-
-=======
->>>>>>> 1db182c4
     def __init__(self, config, context_share=None):
         self.config = config
         self.context_share = context_share
