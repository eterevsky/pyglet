--- conflicted
+++ resolved
@@ -1,5 +1,3 @@
-<<<<<<< HEAD
-=======
 # ----------------------------------------------------------------------------
 # pyglet
 # Copyright (c) 2006-2018 Alex Holkner
@@ -33,7 +31,6 @@
 # ANY WAY OUT OF THE USE OF THIS SOFTWARE, EVEN IF ADVISED OF THE
 # POSSIBILITY OF SUCH DAMAGE.
 # ----------------------------------------------------------------------------
->>>>>>> 7b89bd68
 from __future__ import absolute_import
 from builtins import zip
 
@@ -209,16 +206,9 @@
         return isinstance(canvas, Win32Canvas)
 
     def create_context(self, share):
-<<<<<<< HEAD
         if wgl_info.have_extension('WGL_ARB_create_context'):
             # Graphics adapters that ONLY support up to OpenGL 3.1/3.2
             # should be using the Win32ARBContext class.
-=======
-        if self.requires_gl_3() and wgl_info.have_extension('WGL_ARB_create_context'):
-            # For GPUs that ONLY support OpenGL 3.1/3.2, this
-            # extension should be present. Those GPUs should use
-            # the Win32ARBContext for GL3.1/3.2 contexts:
->>>>>>> 7b89bd68
             return Win32ARBContext(self, share)
         else:
             return Win32Context(self, share)
