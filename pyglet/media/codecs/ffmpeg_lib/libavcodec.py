# ----------------------------------------------------------------------------
# pyglet
# Copyright (c) 2006-2008 Alex Holkner
# Copyright (c) 2008-2020 pyglet contributors
# All rights reserved.
#
# Redistribution and use in source and binary forms, with or without
# modification, are permitted provided that the following conditions
# are met:
#
#  * Redistributions of source code must retain the above copyright
#    notice, this list of conditions and the following disclaimer.
#  * Redistributions in binary form must reproduce the above copyright
#    notice, this list of conditions and the following disclaimer in
#    the documentation and/or other materials provided with the
#    distribution.
#  * Neither the name of pyglet nor the names of its
#    contributors may be used to endorse or promote products
#    derived from this software without specific prior written
#    permission.
#
# THIS SOFTWARE IS PROVIDED BY THE COPYRIGHT HOLDERS AND CONTRIBUTORS
# "AS IS" AND ANY EXPRESS OR IMPLIED WARRANTIES, INCLUDING, BUT NOT
# LIMITED TO, THE IMPLIED WARRANTIES OF MERCHANTABILITY AND FITNESS
# FOR A PARTICULAR PURPOSE ARE DISCLAIMED. IN NO EVENT SHALL THE
# COPYRIGHT OWNER OR CONTRIBUTORS BE LIABLE FOR ANY DIRECT, INDIRECT,
# INCIDENTAL, SPECIAL, EXEMPLARY, OR CONSEQUENTIAL DAMAGES (INCLUDING,
# BUT NOT LIMITED TO, PROCUREMENT OF SUBSTITUTE GOODS OR SERVICES;
# LOSS OF USE, DATA, OR PROFITS; OR BUSINESS INTERRUPTION) HOWEVER
# CAUSED AND ON ANY THEORY OF LIABILITY, WHETHER IN CONTRACT, STRICT
# LIABILITY, OR TORT (INCLUDING NEGLIGENCE OR OTHERWISE) ARISING IN
# ANY WAY OUT OF THE USE OF THIS SOFTWARE, EVEN IF ADVISED OF THE
# POSSIBILITY OF SUCH DAMAGE.
# ----------------------------------------------------------------------------
<<<<<<< HEAD
'''Wrapper for include/libavcodec/avcodec.h
'''
from ctypes import (c_int, c_uint16, c_int32, c_int64, c_uint32, c_uint64,
    c_uint8, c_uint, c_double, c_float, c_ubyte, c_size_t, c_char, c_char_p, 
    c_void_p, addressof, byref, cast, POINTER, CFUNCTYPE, Structure, Union, 
    create_string_buffer, memmove)
=======

"""Wrapper for include/libavcodec/avcodec.h
"""

from ctypes import c_int, c_uint16, c_int32, c_int64, c_uint32, c_uint64
from ctypes import c_uint8, c_uint, c_double, c_float, c_ubyte, c_size_t, c_char, c_char_p
from ctypes import c_void_p, addressof, byref, cast, POINTER, CFUNCTYPE, Structure, Union
from ctypes import create_string_buffer, memmove
>>>>>>> ecad2e89

import pyglet
import pyglet.lib
from . import libavutil

avcodec = pyglet.lib.load_library(
    'avcodec',
    win32='avcodec-58',
    darwin='avcodec.58'
)

FF_INPUT_BUFFER_PADDING_SIZE = 32


class AVPacketSideData(Structure):
    _fields_ = [
        ('data', POINTER(c_uint8)),
        ('size', c_int),
        ('type', c_int)
    ]


AVBufferRef = libavutil.AVBufferRef


class AVPacket(Structure):
    _fields_ = [
        ('buf', POINTER(AVBufferRef)),
        ('pts', c_int64),
        ('dts', c_int64),
        ('data', POINTER(c_uint8)),
        ('size', c_int),
        ('stream_index', c_int),
        ('flags', c_int),
        ('side_data', POINTER(AVPacketSideData)),
        ('side_data_elems', c_int),
        ('duration', c_int64),
        ('pos', c_int64),
        ('convergence_duration', c_int64)  # Deprecated
    ]


class AVCodecParserContext(Structure):
    pass


AVRational = libavutil.AVRational


class AVCodecParameters(Structure):
    _fields_ = [
        ('codec_type', c_int),
        ('codec_id', c_int),
        ('codec_tag', c_uint32),
        ('extradata', POINTER(c_uint8)),
        ('extradata_size', c_int),
        ('format', c_int),
        ('bit_rate', c_int64),
        ('bits_per_coded_sample', c_int),
        ('bits_per_raw_sample', c_int),
        ('profile', c_int),
        ('level', c_int),
        ('width', c_int),
        ('height', c_int),
        ('sample_aspect_ratio', AVRational),
        ('field_order', c_int),
        ('color_range', c_int),
        ('color_primaries', c_int),
        ('color_trc', c_int),
        ('color_space', c_int),
        ('chroma_location', c_int),
        ('video_delay', c_int),
        ('channel_layout', c_uint64),
        ('channels', c_int),
        ('sample_rate', c_int),
        ('block_align', c_int),
        ('frame_size', c_int),
        ('initial_padding', c_int),
        ('trailing_padding', c_int),
        ('seek_preroll', c_int),
    ]


class AVProfile(Structure):
    _fields_ = [
        ('profile', c_int),
        ('name', c_char_p),
    ]


class AVCodecDescriptor(Structure):
    _fields_ = [
        ('id', c_int),
        ('type', c_int),
        ('name', c_char_p),
        ('long_name', c_char_p),
        ('props', c_int),
        ('mime_types', c_char_p),
        ('profiles', POINTER(AVProfile))
    ]


class AVCodecInternal(Structure):
    pass


class AVCodec(Structure):
    _fields_ = [
        ('name', c_char_p),
        ('long_name', c_char_p),
        ('type', c_int),
        ('id', c_int),
        ('capabilities', c_int),
        ('supported_framerates', POINTER(AVRational)),
        ('pix_fmts', POINTER(c_int)),
        ('supported_samplerates', POINTER(c_int)),
        ('sample_fmts', POINTER(c_int)),
        ('channel_layouts', POINTER(c_uint64)),
        ('max_lowres', c_uint8),
        # And more...
    ]


class AVCodecContext(Structure):
    pass


class RcOverride(Structure):
    pass


class AVHWAccel(Structure):
    pass


AVClass = libavutil.AVClass
AVFrame = libavutil.AVFrame
AV_NUM_DATA_POINTERS = libavutil.AV_NUM_DATA_POINTERS
AVCodecContext._fields_ = [
    ('av_class', POINTER(AVClass)),
    ('log_level_offset', c_int),
    ('codec_type', c_int),
    ('codec', POINTER(AVCodec)),
    ('codec_id', c_int),
    ('codec_tag', c_uint),
    ('priv_data', c_void_p),
    ('internal', POINTER(AVCodecInternal)),
    ('opaque', c_void_p),
    ('bit_rate', c_int64),
    ('bit_rate_tolerance', c_int),
    ('global_quality', c_int),
    ('compression_level', c_int),
    ('flags', c_int),
    ('flags2', c_int),
    ('extradata', POINTER(c_uint8)),
    ('extradata_size', c_int),
    ('time_base', AVRational),
    ('ticks_per_frame', c_int),
    ('delay', c_int),
    ('width', c_int),
    ('height', c_int),
    ('coded_width', c_int),
    ('coded_height', c_int),
    ('gop_size', c_int),
    ('pix_fmt', c_int),
    ('draw_horiz_band', CFUNCTYPE(None,
                                  POINTER(AVCodecContext), POINTER(AVFrame),
                                  c_int * 8, c_int, c_int, c_int)),
    ('get_format', CFUNCTYPE(c_int, POINTER(AVCodecContext), POINTER(c_int))),
    ('max_b_frames', c_int),
    ('b_quant_factor', c_float),
    ('b_frame_strategy', c_int),  # Deprecated
    ('b_quant_offset', c_float),
    ('has_b_frames', c_int),
    ('mpeg_quant', c_int),  # Deprecated
    ('i_quant_factor', c_float),
    ('i_quant_offset', c_float),
    ('lumi_masking', c_float),
    ('temporal_cplx_masking', c_float),
    ('spatial_cplx_masking', c_float),
    ('p_masking', c_float),
    ('dark_masking', c_float),
    ('slice_count', c_int),
    ('prediction_method', c_int),  # Deprecated
    ('slice_offset', POINTER(c_int)),
    ('sample_aspect_ratio', AVRational),
    ('me_cmp', c_int),
    ('me_sub_cmp', c_int),
    ('mb_cmp', c_int),
    ('ildct_cmp', c_int),
    ('dia_size', c_int),
    ('last_predictor_count', c_int),
    ('pre_me', c_int),  # Deprecated
    ('me_pre_cmp', c_int),
    ('pre_dia_size', c_int),
    ('me_subpel_quality', c_int),
    ('me_range', c_int),
    ('slice_flags', c_int),
    ('mb_decision', c_int),
    ('intra_matrix', POINTER(c_uint16)),
    ('inter_matrix', POINTER(c_uint16)),
    ('scenechange_threshold', c_int),  # Deprecated
    ('noise_reduction', c_int),  # Deprecated
    ('intra_dc_precision', c_int),
    ('skip_top', c_int),
    ('skip_bottom', c_int),
    ('mb_lmin', c_int),
    ('mb_lmax', c_int),
    ('me_penalty_compensation', c_int),  # Deprecated
    ('bidir_refine', c_int),
    ('brd_scale', c_int),  # Deprecated
    ('keyint_min', c_int),
    ('refs', c_int),
    ('chromaoffset', c_int),  # Deprecated
    ('mv0_threshold', c_int),
    ('b_sensitivity', c_int),  # Deprecated
    ('color_primaries', c_int),
    ('color_trc', c_int),
    ('colorspace', c_int),
    ('color_range', c_int),
    ('chroma_sample_location', c_int),
    ('slices', c_int),
    ('field_order', c_int),
    ('sample_rate', c_int),
    ('channels', c_int),
    ('sample_fmt', c_int),
    ('frame_size', c_int),
    ('frame_number', c_int),
    ('block_align', c_int),
    ('cutoff', c_int),
    ('channel_layout', c_uint64),
    ('request_channel_layout', c_uint64),
    ('audio_service_type', c_int),
    ('request_sample_fmt', c_int),
    ('get_buffer2', CFUNCTYPE(c_int, POINTER(AVCodecContext), POINTER(AVFrame), c_int)),
    ('refcounted_frames', c_int),  # Deprecated
    ('qcompress', c_float),
    ('qblur', c_float),
    ('qmin', c_int),
    ('qmax', c_int),
    ('max_qdiff', c_int),
    ('rc_buffer_size', c_int),
    ('rc_override_count', c_int),
    ('rc_override', POINTER(RcOverride)),
    ('rc_max_rate', c_int64),
    ('rc_min_rate', c_int64),
    ('rc_max_available_vbv_use', c_float),
    ('rc_min_vbv_overflow_use', c_float),
    ('rc_initial_buffer_occupancy', c_int),
    ('coder_type', c_int),  # Deprecated
    ('context_model', c_int),  # Deprecated
    ('frame_skip_threshold', c_int),  # Deprecated
    ('frame_skip_factor', c_int),  # Deprecated
    ('frame_skip_exp', c_int),  # Deprecated
    ('frame_skip_cmp', c_int),  # Deprecated
    ('trellis', c_int),
    ('min_prediction_order', c_int),  # Deprecated
    ('max_prediction_order', c_int),  # Deprecated
    ('timecode_frame_start', c_int64),  # Deprecated
    ('rtp_callback', CFUNCTYPE(None,  # Deprecated
                               POINTER(AVCodecContext), c_void_p, c_int, c_int)),
    ('rtp_payload_size', c_int),  # Deprecated
    ('mv_bits', c_int),  # Deprecated
    ('header_bits', c_int),  # Deprecated
    ('i_tex_bits', c_int),  # Deprecated
    ('p_tex_bits', c_int),  # Deprecated
    ('i_count', c_int),  # Deprecated
    ('p_count', c_int),  # Deprecated
    ('skip_count', c_int),  # Deprecated
    ('misc_bits', c_int),  # Deprecated
    ('frame_bits', c_int),  # Deprecated
    ('stats_out', c_char_p),
    ('stats_in', c_char_p),
    ('workaround_bugs', c_int),
    ('strict_std_compliance', c_int),
    ('error_concealment', c_int),
    ('debug', c_int),
    ('err_recognition', c_int),
    ('reordered_opaque', c_int64),
    ('hwaccel', POINTER(AVHWAccel)),
    ('hwaccel_context', c_void_p),
    ('error', c_uint64 * AV_NUM_DATA_POINTERS),
    ('dct_algo', c_int),
    ('idct_algo', c_int),
    ('bits_per_coded_sample', c_int),
    ('bits_per_raw_sample', c_int),
    ('lowres', c_int),
    ('coded_frame', POINTER(AVFrame)),  # Deprecated
    ('thread_count', c_int),
    ('thread_type', c_int),
    ('active_thread_type', c_int),
    ('thread_safe_callbacks', c_int),
    ('execute', CFUNCTYPE(c_int,
                          POINTER(AVCodecContext),
                          CFUNCTYPE(c_int, POINTER(AVCodecContext), c_void_p),
                          c_void_p, c_int, c_int, c_int)),
    ('execute2', CFUNCTYPE(c_int,
                           POINTER(AVCodecContext),
                           CFUNCTYPE(c_int, POINTER(AVCodecContext), c_void_p, c_int, c_int),
                           c_void_p, c_int, c_int)),
    ('nsse_weight', c_int),
    ('profile', c_int),
    ('level', c_int),
    ('skip_loop_filter', c_int),
    ('skip_idct', c_int),
    ('skip_frame', c_int),
    ('subtitle_header', POINTER(c_uint8)),
    ('subtitle_header_size', c_int),
    ('vbv_delay', c_uint64),  # Deprecated
    ('side_data_only_packets', c_int),  # Deprecated
    ('initial_padding', c_int),
    ('framerate', AVRational),
    # !
    ('sw_pix_fmt', c_int),
    ('pkt_timebase', AVRational),
    ('codec_dexcriptor', AVCodecDescriptor),
    ('pts_correction_num_faulty_pts', c_int64),
    ('pts_correction_num_faulty_dts', c_int64),
    ('pts_correction_last_pts', c_int64),
    ('pts_correction_last_dts', c_int64),
    ('sub_charenc', c_char_p),
    ('sub_charenc_mode', c_int),
    ('skip_alpha', c_int),
    ('seek_preroll', c_int),
    ('debug_mv', c_int),
    ('chroma_intra_matrix', POINTER(c_uint16)),
    ('dump_separator', POINTER(c_uint8)),
    ('codec_whitelist', c_char_p),
    ('properties', c_uint),
    ('coded_side_data', POINTER(AVPacketSideData)),
    ('nb_coded_side_data', c_int),
    ('hw_frames_ctx', POINTER(AVBufferRef)),
    ('sub_text_format', c_int),
    ('trailing_padding', c_int),
    ('max_pixels', c_int64),
    ('hw_device_ctx', POINTER(AVBufferRef)),
    ('hwaccel_flags', c_int),
    ('apply_cropping', c_int),
    ('extra_hw_frames', c_int)

]

AV_CODEC_ID_VP8 = 139
AV_CODEC_ID_VP9 = 167

avcodec.av_packet_unref.argtypes = [POINTER(AVPacket)]
avcodec.av_packet_free.argtypes = [POINTER(POINTER(AVPacket))]
avcodec.av_packet_clone.restype = POINTER(AVPacket)
avcodec.av_packet_clone.argtypes = [POINTER(AVPacket)]
avcodec.av_packet_move_ref.argtypes = [POINTER(AVPacket), POINTER(AVPacket)]
avcodec.avcodec_find_decoder.restype = POINTER(AVCodec)
avcodec.avcodec_find_decoder.argtypes = [c_int]
AVDictionary = libavutil.AVDictionary
avcodec.avcodec_open2.restype = c_int
avcodec.avcodec_open2.argtypes = [POINTER(AVCodecContext),
                                  POINTER(AVCodec),
                                  POINTER(POINTER(AVDictionary))]
avcodec.avcodec_free_context.argtypes = [POINTER(POINTER(AVCodecContext))]
avcodec.av_packet_alloc.restype = POINTER(AVPacket)
avcodec.av_init_packet.argtypes = [POINTER(AVPacket)]
avcodec.avcodec_decode_audio4.restype = c_int
avcodec.avcodec_decode_audio4.argtypes = [POINTER(AVCodecContext),
                                          POINTER(AVFrame), POINTER(c_int),
                                          POINTER(AVPacket)]
avcodec.avcodec_decode_video2.restype = c_int
avcodec.avcodec_decode_video2.argtypes = [POINTER(AVCodecContext),
                                          POINTER(AVFrame), POINTER(c_int),
                                          POINTER(AVPacket)]
avcodec.avcodec_flush_buffers.argtypes = [POINTER(AVCodecContext)]
avcodec.avcodec_alloc_context3.restype = POINTER(AVCodecContext)
avcodec.avcodec_alloc_context3.argtypes = [POINTER(AVCodec)]
avcodec.avcodec_free_context.argtypes = [POINTER(POINTER(AVCodecContext))]
avcodec.avcodec_parameters_to_context.restype = c_int
avcodec.avcodec_parameters_to_context.argtypes = [POINTER(AVCodecContext),
                                                  POINTER(AVCodecParameters)]
avcodec.avcodec_get_name.restype = c_char_p
avcodec.avcodec_get_name.argtypes = [c_int]
avcodec.avcodec_find_decoder_by_name.restype = POINTER(AVCodec)
avcodec.avcodec_find_decoder_by_name.argtypes = [c_char_p]

__all__ = [
    'avcodec',
    'FF_INPUT_BUFFER_PADDING_SIZE',
    'AVPacket',
    'AVCodecContext',
    'AV_CODEC_ID_VP8',
    'AV_CODEC_ID_VP9',
]<|MERGE_RESOLUTION|>--- conflicted
+++ resolved
@@ -32,14 +32,6 @@
 # ANY WAY OUT OF THE USE OF THIS SOFTWARE, EVEN IF ADVISED OF THE
 # POSSIBILITY OF SUCH DAMAGE.
 # ----------------------------------------------------------------------------
-<<<<<<< HEAD
-'''Wrapper for include/libavcodec/avcodec.h
-'''
-from ctypes import (c_int, c_uint16, c_int32, c_int64, c_uint32, c_uint64,
-    c_uint8, c_uint, c_double, c_float, c_ubyte, c_size_t, c_char, c_char_p, 
-    c_void_p, addressof, byref, cast, POINTER, CFUNCTYPE, Structure, Union, 
-    create_string_buffer, memmove)
-=======
 
 """Wrapper for include/libavcodec/avcodec.h
 """
@@ -48,7 +40,6 @@
 from ctypes import c_uint8, c_uint, c_double, c_float, c_ubyte, c_size_t, c_char, c_char_p
 from ctypes import c_void_p, addressof, byref, cast, POINTER, CFUNCTYPE, Structure, Union
 from ctypes import create_string_buffer, memmove
->>>>>>> ecad2e89
 
 import pyglet
 import pyglet.lib
