# ----------------------------------------------------------------------------
# pyglet
# Copyright (c) 2006-2008 Alex Holkner
# Copyright (c) 2008-2020 pyglet contributors
# All rights reserved.
#
# Redistribution and use in source and binary forms, with or without
# modification, are permitted provided that the following conditions
# are met:
#
#  * Redistributions of source code must retain the above copyright
#    notice, this list of conditions and the following disclaimer.
#  * Redistributions in binary form must reproduce the above copyright
#    notice, this list of conditions and the following disclaimer in
#    the documentation and/or other materials provided with the
#    distribution.
#  * Neither the name of pyglet nor the names of its
#    contributors may be used to endorse or promote products
#    derived from this software without specific prior written
#    permission.
#
# THIS SOFTWARE IS PROVIDED BY THE COPYRIGHT HOLDERS AND CONTRIBUTORS
# "AS IS" AND ANY EXPRESS OR IMPLIED WARRANTIES, INCLUDING, BUT NOT
# LIMITED TO, THE IMPLIED WARRANTIES OF MERCHANTABILITY AND FITNESS
# FOR A PARTICULAR PURPOSE ARE DISCLAIMED. IN NO EVENT SHALL THE
# COPYRIGHT OWNER OR CONTRIBUTORS BE LIABLE FOR ANY DIRECT, INDIRECT,
# INCIDENTAL, SPECIAL, EXEMPLARY, OR CONSEQUENTIAL DAMAGES (INCLUDING,
# BUT NOT LIMITED TO, PROCUREMENT OF SUBSTITUTE GOODS OR SERVICES;
# LOSS OF USE, DATA, OR PROFITS; OR BUSINESS INTERRUPTION) HOWEVER
# CAUSED AND ON ANY THEORY OF LIABILITY, WHETHER IN CONTRACT, STRICT
# LIABILITY, OR TORT (INCLUDING NEGLIGENCE OR OTHERWISE) ARISING IN
# ANY WAY OUT OF THE USE OF THIS SOFTWARE, EVEN IF ADVISED OF THE
# POSSIBILITY OF SUCH DAMAGE.
# ----------------------------------------------------------------------------

"""Windowing and user-interface events.

This module allows applications to create and display windows with an
OpenGL context.  Windows can be created with a variety of border styles
or set fullscreen.

You can register event handlers for keyboard, mouse and window events.
For games and kiosks you can also restrict the input to your windows,
for example disabling users from switching away from the application
with certain key combinations or capturing and hiding the mouse.

Getting started
---------------

Call the Window constructor to create a new window::

    from pyglet.window import Window
    win = Window(width=960, height=540)

Attach your own event handlers::

    @win.event
    def on_key_press(symbol, modifiers):
        # ... handle this event ...

Place drawing code for the window within the `Window.on_draw` event handler::

    @win.event
    def on_draw():
        # ... drawing code ...

Call `pyglet.app.run` to enter the main event loop (by default, this
returns when all open windows are closed)::

    from pyglet import app
    app.run()

Creating a game window
----------------------

Use :py:meth:`~pyglet.window.Window.set_exclusive_mouse` to hide the mouse
cursor and receive relative mouse movement events.  Specify ``fullscreen=True``
as a keyword argument to the :py:class:`~pyglet.window.Window` constructor to
render to the entire screen rather than opening a window::

    win = Window(fullscreen=True)
    win.set_exclusive_mouse()

Working with multiple screens
-----------------------------

By default, fullscreen windows are opened on the primary display (typically
set by the user in their operating system settings).  You can retrieve a list
of attached screens and select one manually if you prefer.  This is useful for
opening a fullscreen window on each screen::

    display = pyglet.canvas.get_display()
    screens = display.get_screens()
    windows = []
    for screen in screens:
        windows.append(window.Window(fullscreen=True, screen=screen))

Specifying a screen has no effect if the window is not fullscreen.

Specifying the OpenGL context properties
----------------------------------------

Each window has its own context which is created when the window is created.
You can specify the properties of the context before it is created
by creating a "template" configuration::

    from pyglet import gl
    # Create template config
    config = gl.Config()
    config.stencil_size = 8
    config.aux_buffers = 4
    # Create a window using this config
    win = window.Window(config=config)

To determine if a given configuration is supported, query the screen (see
above, "Working with multiple screens")::

    configs = screen.get_matching_configs(config)
    if not configs:
        # ... config is not supported
    else:
        win = window.Window(config=configs[0])

"""

import sys

import pyglet
from pyglet import gl
from pyglet import matrix
from pyglet.event import EventDispatcher
from pyglet.window import key
from pyglet.util import with_metaclass


_is_pyglet_doc_run = hasattr(sys, "is_pyglet_doc_run") and sys.is_pyglet_doc_run


class WindowException(Exception):
    """The root exception for all window-related errors."""
    pass


class NoSuchDisplayException(WindowException):
    """An exception indicating the requested display is not available."""
    pass


class NoSuchConfigException(WindowException):
    """An exception indicating the requested configuration is not
    available."""
    pass


class NoSuchScreenModeException(WindowException):
    """An exception indicating the requested screen resolution could not be
    met."""
    pass


class MouseCursorException(WindowException):
    """The root exception for all mouse cursor-related errors."""
    pass


class MouseCursor:
    """An abstract mouse cursor."""

    #: Indicates if the cursor is drawn using OpenGL.  This is True
    #: for all mouse cursors except system cursors.
    drawable = True

    def draw(self, x, y):
        """Abstract render method.

        The cursor should be drawn with the "hot" spot at the given
        coordinates.  The projection is set to the pyglet default (i.e.,
        orthographic in window-space), however no other aspects of the
        state can be assumed.

        :Parameters:
            `x` : int
                X coordinate of the mouse pointer's hot spot.
            `y` : int
                Y coordinate of the mouse pointer's hot spot.

        """
        pass


class DefaultMouseCursor(MouseCursor):
    """The default mouse cursor set by the operating system."""
    drawable = False


class ImageMouseCursor(MouseCursor):
    """A user-defined mouse cursor created from an image.

    Use this class to create your own mouse cursors and assign them
    to windows.  There are no constraints on the image size or format.
    """
    drawable = True

    def __init__(self, image, hot_x=0, hot_y=0):
        """Create a mouse cursor from an image.

        :Parameters:
            `image` : `pyglet.image.AbstractImage`
                Image to use for the mouse cursor.  It must have a
                valid ``texture`` attribute.
            `hot_x` : int
                X coordinate of the "hot" spot in the image relative to the
                image's anchor.
            `hot_y` : int
                Y coordinate of the "hot" spot in the image, relative to the
                image's anchor.
        """
        self.texture = image.get_texture()
        self.hot_x = hot_x
        self.hot_y = hot_y

    def draw(self, x, y):
        self.texture.blit(x - self.hot_x, y - self.hot_y, 0)


class Projection:
    """Abstract OpenGL projection."""

    def set(self, window_width, window_height, framebuffer_width, framebuffer_height):
        """Set the OpenGL projection

        Using the passed in Window and framebuffer sizes,
        set a desired orthographic or perspective projection.

        :Parameters:
            `window_width` : int
                The Window width
            `window_height` : int
                The Window height
            `framebuffer_width` : int
                The Window framebuffer width.
            `framebuffer_height` : int
                The Window framebuffer height.
        """
        raise NotImplementedError('abstract')


class Projection2D(Projection):
    """A 2D orthographic projection"""

    _view = None

    def set(self, window_width, window_height, framebuffer_width, framebuffer_height):
        width = max(1, window_width)
        height = max(1, window_height)

        gl.glViewport(0, 0, framebuffer_width, framebuffer_height)

        with pyglet.graphics.default_shader_program.uniform_buffers['WindowBlock'] as window_block:
            window_block.projection[:] = matrix.create_orthogonal(0, width, 0, height, -255, 255)
            if not self._view:
                # Set view to Identity Matrix
                self._view = matrix.Mat4()
                window_block.view[:] = self._view


class Projection3D(Projection):
    """A 3D perspective projection"""

    _view = None

    def __init__(self, fov=60, znear=0.1, zfar=255):
        """Create a 3D projection

        :Parameters:
            `fov` : float
                The field of vision. Defaults to 60.
            `znear` : float
                The near clipping plane. Defaults to 0.1.
            `zfar` : float
                The far clipping plane. Defaults to 255.
        """
        self.fov = fov
        self.znear = znear
        self.zfar = zfar

    def set(self, window_width, window_height, framebuffer_width, framebuffer_height):
        width = max(1, window_width)
        height = max(1, window_height)

        gl.glViewport(0, 0, framebuffer_width, framebuffer_height)

        with pyglet.graphics.get_default_group().program.uniform_buffers['WindowBlock'] as window_block:
            window_block.projection[:] = matrix.create_perspective(0, width, 0, height, self.znear, self.zfar, self.fov)
            if not self._view:
                # Set view to Identity Matrix
                self._view = matrix.Mat4()
                window_block.view[:] = self._view


def _PlatformEventHandler(data):
    """Decorator for platform event handlers.

    Apply giving the platform-specific data needed by the window to associate
    the method with an event.  See platform-specific subclasses of this
    decorator for examples.

    The following attributes are set on the function, which is returned
    otherwise unchanged:

    _platform_event
        True
    _platform_event_data
        List of data applied to the function (permitting multiple decorators
        on the same method).
    """
    def _event_wrapper(f):
        f._platform_event = True
        if not hasattr(f, '_platform_event_data'):
            f._platform_event_data = []
        f._platform_event_data.append(data)
        return f

    return _event_wrapper


def _ViewEventHandler(f):
    f._view = True
    return f


class _WindowMetaclass(type):
    """Sets the _platform_event_names class variable on the window
    subclass.
    """

    def __init__(cls, name, bases, dict):
        cls._platform_event_names = set()
        for base in bases:
            if hasattr(base, '_platform_event_names'):
                cls._platform_event_names.update(base._platform_event_names)
        for name, func in dict.items():
            if hasattr(func, '_platform_event'):
                cls._platform_event_names.add(name)
        super(_WindowMetaclass, cls).__init__(name, bases, dict)


class BaseWindow(with_metaclass(_WindowMetaclass, EventDispatcher)):
    """Platform-independent application window.

    A window is a "heavyweight" object occupying operating system resources.
    The "client" or "content" area of a window is filled entirely with
    an OpenGL viewport.  Applications have no access to operating system
    widgets or controls; all rendering must be done via OpenGL.

    Windows may appear as floating regions or can be set to fill an entire
    screen (fullscreen).  When floating, windows may appear borderless or
    decorated with a platform-specific frame (including, for example, the
    title bar, minimize and close buttons, resize handles, and so on).

    While it is possible to set the location of a window, it is recommended
    that applications allow the platform to place it according to local
    conventions.  This will ensure it is not obscured by other windows,
    and appears on an appropriate screen for the user.

    To render into a window, you must first call `switch_to`, to make
    it the current OpenGL context.  If you use only one window in the
    application, there is no need to do this.
    """

    # Filled in by metaclass with the names of all methods on this (sub)class
    # that are platform event handlers.
    _platform_event_names = set()

    #: The default window style.
    WINDOW_STYLE_DEFAULT = None
    #: The window style for pop-up dialogs.
    WINDOW_STYLE_DIALOG = 'dialog'
    #: The window style for tool windows.
    WINDOW_STYLE_TOOL = 'tool'
    #: A window style without any decoration.
    WINDOW_STYLE_BORDERLESS = 'borderless'

    #: The default mouse cursor.
    CURSOR_DEFAULT = None
    #: A crosshair mouse cursor.
    CURSOR_CROSSHAIR = 'crosshair'
    #: A pointing hand mouse cursor.
    CURSOR_HAND = 'hand'
    #: A "help" mouse cursor; typically a question mark and an arrow.
    CURSOR_HELP = 'help'
    #: A mouse cursor indicating that the selected operation is not permitted.
    CURSOR_NO = 'no'
    #: A mouse cursor indicating the element can be resized.
    CURSOR_SIZE = 'size'
    #: A mouse cursor indicating the element can be resized from the top
    #: border.
    CURSOR_SIZE_UP = 'size_up'
    #: A mouse cursor indicating the element can be resized from the
    #: upper-right corner.
    CURSOR_SIZE_UP_RIGHT = 'size_up_right'
    #: A mouse cursor indicating the element can be resized from the right
    #: border.
    CURSOR_SIZE_RIGHT = 'size_right'
    #: A mouse cursor indicating the element can be resized from the lower-right
    #: corner.
    CURSOR_SIZE_DOWN_RIGHT = 'size_down_right'
    #: A mouse cursor indicating the element can be resized from the bottom
    #: border.
    CURSOR_SIZE_DOWN = 'size_down'
    #: A mouse cursor indicating the element can be resized from the lower-left
    #: corner.
    CURSOR_SIZE_DOWN_LEFT = 'size_down_left'
    #: A mouse cursor indicating the element can be resized from the left
    #: border.
    CURSOR_SIZE_LEFT = 'size_left'
    #: A mouse cursor indicating the element can be resized from the upper-left
    #: corner.
    CURSOR_SIZE_UP_LEFT = 'size_up_left'
    #: A mouse cursor indicating the element can be resized vertically.
    CURSOR_SIZE_UP_DOWN = 'size_up_down'
    #: A mouse cursor indicating the element can be resized horizontally.
    CURSOR_SIZE_LEFT_RIGHT = 'size_left_right'
    #: A text input mouse cursor (I-beam).
    CURSOR_TEXT = 'text'
    #: A "wait" mouse cursor; typically an hourglass or watch.
    CURSOR_WAIT = 'wait'
    #: The "wait" mouse cursor combined with an arrow.
    CURSOR_WAIT_ARROW = 'wait_arrow'

    #: True if the user has attempted to close the window.
    #:
    #: :deprecated: Windows are closed immediately by the default
    #:      :py:meth:`~pyglet.window.Window.on_close` handler when `pyglet.app.event_loop` is being
    #:      used.
    has_exit = False

    #: Window display contents validity.  The :py:mod:`pyglet.app` event loop
    #: examines every window each iteration and only dispatches the :py:meth:`~pyglet.window.Window.on_draw`
    #: event to windows that have `invalid` set.  By default, windows always
    #: have `invalid` set to ``True``.
    #:
    #: You can prevent redundant redraws by setting this variable to ``False``
    #: in the window's :py:meth:`~pyglet.window.Window.on_draw` handler, and setting it to True again in
    #: response to any events that actually do require a window contents
    #: update.
    #:
    #: :type: bool
    #: .. versionadded:: 1.1
    invalid = True

    # Instance variables accessible only via properties
    _width = None
    _height = None
    _caption = None
    _resizable = False
    _style = WINDOW_STYLE_DEFAULT
    _fullscreen = False
    _visible = False
    _vsync = False
    _file_drops = False
    _screen = None
    _config = None
    _context = None
    _projection = Projection2D()

    # Used to restore window size and position after fullscreen
    _windowed_size = None
    _windowed_location = None

    # Subclasses should update these after relevant events
    _mouse_cursor = DefaultMouseCursor()
    _mouse_x = 0
    _mouse_y = 0
    _mouse_visible = True
    _mouse_exclusive = False
    _mouse_in_window = False

    _event_queue = None
    _allow_dispatch_event = False  # controlled by dispatch_events stack frame


    # Class attributes
    _default_width = 960
    _default_height = 540

    def __init__(self,
                 width=None,
                 height=None,
                 caption=None,
                 resizable=False,
                 style=WINDOW_STYLE_DEFAULT,
                 fullscreen=False,
                 visible=True,
                 vsync=True,
                 file_drops=False,
                 display=None,
                 screen=None,
                 config=None,
                 context=None,
                 mode=None):
        """Create a window.

        All parameters are optional, and reasonable defaults are assumed
        where they are not specified.

        The `display`, `screen`, `config` and `context` parameters form
        a hierarchy of control: there is no need to specify more than
        one of these.  For example, if you specify `screen` the `display`
        will be inferred, and a default `config` and `context` will be
        created.

        `config` is a special case; it can be a template created by the
        user specifying the attributes desired, or it can be a complete
        `config` as returned from `Screen.get_matching_configs` or similar.

        The context will be active as soon as the window is created, as if
        `switch_to` was just called.

        :Parameters:
            `width` : int
                Width of the window, in pixels.  Defaults to 960, or the
                screen width if `fullscreen` is True.
            `height` : int
                Height of the window, in pixels.  Defaults to 540, or the
                screen height if `fullscreen` is True.
            `caption` : str or unicode
                Initial caption (title) of the window.  Defaults to
                ``sys.argv[0]``.
            `resizable` : bool
                If True, the window will be resizable.  Defaults to False.
            `style` : int
                One of the ``WINDOW_STYLE_*`` constants specifying the
                border style of the window.
            `fullscreen` : bool
                If True, the window will cover the entire screen rather
                than floating.  Defaults to False.
            `visible` : bool
                Determines if the window is visible immediately after
                creation.  Defaults to True.  Set this to False if you
                would like to change attributes of the window before
                having it appear to the user.
            `vsync` : bool
                If True, buffer flips are synchronised to the primary screen's
                vertical retrace, eliminating flicker.
            `display` : `Display`
                The display device to use.  Useful only under X11.
            `screen` : `Screen`
                The screen to use, if in fullscreen.
            `config` : `pyglet.gl.Config`
                Either a template from which to create a complete config,
                or a complete config.
            `context` : `pyglet.gl.Context`
                The context to attach to this window.  The context must
                not already be attached to another window.
            `mode` : `ScreenMode`
                The screen will be switched to this mode if `fullscreen` is
                True.  If None, an appropriate mode is selected to accomodate
                `width` and `height.`

        """
        EventDispatcher.__init__(self)
        self._event_queue = []

        if not display:
            display = pyglet.canvas.get_display()

        if not screen:
            screen = display.get_default_screen()

        if not config:
            for template_config in [gl.Config(double_buffer=True, depth_size=24, major_version=3, minor_version=3),
                                    gl.Config(double_buffer=True, depth_size=16, major_version=3, minor_version=3),
                                    None]:
                try:
                    config = screen.get_best_config(template_config)
                    break
                except NoSuchConfigException:
                    pass
            if not config:
                raise NoSuchConfigException('No standard config is available.')

        if not config.is_complete():
            config = screen.get_best_config(config)

        if not context:
            context = config.create_context(gl.current_context)

        # Set these in reverse order to above, to ensure we get user preference
        self._context = context
        self._config = self._context.config
        # XXX deprecate config's being screen-specific
        if hasattr(self._config, 'screen'):
            self._screen = self._config.screen
        else:
            self._screen = screen
        self._display = self._screen.display

        if fullscreen:
            if width is None and height is None:
                self._windowed_size = self._default_width, self._default_height
            width, height = self._set_fullscreen_mode(mode, width, height)
            if not self._windowed_size:
                self._windowed_size = width, height
        else:
            if width is None:
                width = self._default_width
            if height is None:
                height = self._default_height

        self._width = width
        self._height = height
        self._resizable = resizable
        self._fullscreen = fullscreen
        self._style = style
        if pyglet.options['vsync'] is not None:
            self._vsync = pyglet.options['vsync']
        else:
            self._vsync = vsync

<<<<<<< HEAD
        self._caption = caption or sys.argv[0]
=======
        self._file_drops = file_drops
        if caption is None:
            caption = sys.argv[0]

        self._caption = caption
>>>>>>> 77a3e217


        from pyglet import app
        app.windows.add(self)
        app.event_loop.update_window_count()
        self._create()

        self.switch_to()
        if visible:
            self.set_visible(True)
            self.activate()

    def __del__(self):
        # Always try to clean up the window when it is dereferenced.
        # Makes sure there are no dangling pointers or memory leaks.
        # If the window is already closed, pass silently.
        try:
            self.close()
        except:  # XXX  Avoid a NoneType error if already closed.
            pass

    def __repr__(self):
        return '%s(width=%d, height=%d)' % (self.__class__.__name__, self.width, self.height)

    def _create(self):
        raise NotImplementedError('abstract')

    def _recreate(self, changes):
        """Recreate the window with current attributes.

        :Parameters:
            `changes` : list of str
                List of attribute names that were changed since the last
                `_create` or `_recreate`.  For example, ``['fullscreen']``
                is given if the window is to be toggled to or from fullscreen.
        """
        raise NotImplementedError('abstract')

    def flip(self):
        """Swap the OpenGL front and back buffers.

        Call this method on a double-buffered window to update the
        visible display with the back buffer.  The contents of the back buffer
        is undefined after this operation.

        Windows are double-buffered by default.  This method is called
        automatically by `EventLoop` after the :py:meth:`~pyglet.window.Window.on_draw` event.
        """
        raise NotImplementedError('abstract')

    def switch_to(self):
        """Make this window the current OpenGL rendering context.

        Only one OpenGL context can be active at a time.  This method sets
        the current window's context to be current.  You should use this
        method in preference to `pyglet.gl.Context.set_current`, as it may
        perform additional initialisation functions.
        """
        raise NotImplementedError('abstract')

    def set_fullscreen(self, fullscreen=True, screen=None, mode=None,
                       width=None, height=None):
        """Toggle to or from fullscreen.

        After toggling fullscreen, the GL context should have retained its
        state and objects, however the buffers will need to be cleared and
        redrawn.

        If `width` and `height` are specified and `fullscreen` is True, the
        screen may be switched to a different resolution that most closely
        matches the given size.  If the resolution doesn't match exactly,
        a higher resolution is selected and the window will be centered
        within a black border covering the rest of the screen.

        :Parameters:
            `fullscreen` : bool
                True if the window should be made fullscreen, False if it
                should be windowed.
            `screen` : Screen
                If not None and fullscreen is True, the window is moved to the
                given screen.  The screen must belong to the same display as
                the window.
            `mode` : `ScreenMode`
                The screen will be switched to the given mode.  The mode must
                have been obtained by enumerating `Screen.get_modes`.  If
                None, an appropriate mode will be selected from the given
                `width` and `height`.
            `width` : int
                Optional width of the window.  If unspecified, defaults to the
                previous window size when windowed, or the screen size if
                fullscreen.

                .. versionadded:: 1.2
            `height` : int
                Optional height of the window.  If unspecified, defaults to
                the previous window size when windowed, or the screen size if
                fullscreen.

                .. versionadded:: 1.2
        """
        if (fullscreen == self._fullscreen and
            (screen is None or screen is self._screen) and
            (width is None or width == self._width) and
            (height is None or height == self._height)):
            return

        if not self._fullscreen:
            # Save windowed size
            self._windowed_size = self.get_size()
            self._windowed_location = self.get_location()

        if fullscreen and screen is not None:
            assert screen.display is self.display
            self._screen = screen

        self._fullscreen = fullscreen
        if self._fullscreen:
            self._width, self._height = self._set_fullscreen_mode(mode, width, height)
        else:
            self.screen.restore_mode()

            self._width, self._height = self._windowed_size
            if width is not None:
                self._width = width
            if height is not None:
                self._height = height

        self._recreate(['fullscreen'])

        if not self._fullscreen and self._windowed_location:
            # Restore windowed location.
            self.set_location(*self._windowed_location)

    def _set_fullscreen_mode(self, mode, width, height):
        if mode is not None:
            self.screen.set_mode(mode)
            if width is None:
                width = self.screen.width
            if height is None:
                height = self.screen.height
        elif width is not None or height is not None:
            if width is None:
                width = 0
            if height is None:
                height = 0
            mode = self.screen.get_closest_mode(width, height)
            if mode is not None:
                self.screen.set_mode(mode)
            elif self.screen.get_modes():
                # Only raise exception if mode switching is at all possible.
                raise NoSuchScreenModeException('No mode matching %dx%d' % (width, height))
        else:
            width = self.screen.width
            height = self.screen.height
        return width, height

    def on_resize(self, width, height):
        """A default resize event handler.

        This default handler updates the GL viewport to cover the entire
        window and sets the ``GL_PROJECTION`` matrix to be orthogonal in
        window space.  The bottom-left corner is (0, 0) and the top-right
        corner is the width and height of the window in pixels.

        Override this event handler with your own to create another
        projection, for example in perspective.
        """
        self._projection.set(width, height, *self.get_framebuffer_size())

    def on_close(self):
        """Default on_close handler."""
        self.has_exit = True
        from pyglet import app
        if app.event_loop.is_running:
            self.close()

    def on_key_press(self, symbol, modifiers):
        """Default on_key_press handler."""
        if symbol == key.ESCAPE and not (modifiers & ~(key.MOD_NUMLOCK |
                                                       key.MOD_CAPSLOCK |
                                                       key.MOD_SCROLLLOCK)):
            self.dispatch_event('on_close')

    def close(self):
        """Close the window.

        After closing the window, the GL context will be invalid.  The
        window instance cannot be reused once closed (see also `set_visible`).

        The `pyglet.app.EventLoop.on_window_close` event is dispatched on
        `pyglet.app.event_loop` when this method is called.
        """
        from pyglet import app
        if not self._context:
            return
        app.windows.remove(self)
        app.event_loop.update_window_count()
        self._context.destroy()
        self._config = None
        self._context = None
        if app.event_loop:
            app.event_loop.dispatch_event('on_window_close', self)
        self._event_queue = []

    def draw_mouse_cursor(self):
        """Draw the custom mouse cursor.

        If the current mouse cursor has ``drawable`` set, this method
        is called before the buffers are flipped to render it.

        There is little need to override this method; instead, subclass
        :py:class:`MouseCursor` and provide your own
        :py:meth:`~MouseCursor.draw` method.
        """
        # Draw mouse cursor if set and visible.

        if self._mouse_cursor.drawable and self._mouse_visible and self._mouse_in_window:
            # TODO: consider projection differences
            self._mouse_cursor.draw(self._mouse_x, self._mouse_y)

    # These properties provide read-only access to instance variables.
    @property
    def caption(self):
        """The window caption (title).  Read-only.

        :type: str
        """
        return self._caption

    @property
    def resizeable(self):
        """True if the window is resizable.  Read-only.

        :type: bool
        """
        return self._resizable

    @property
    def style(self):
        """The window style; one of the ``WINDOW_STYLE_*`` constants.
        Read-only.

        :type: int
        """
        return self._style

    @property
    def fullscreen(self):
        """True if the window is currently fullscreen.  Read-only.

        :type: bool
        """
        return self._fullscreen

    @property
    def visible(self):
        """True if the window is currently visible.  Read-only.

        :type: bool
        """
        return self._visible

    @property
    def vsync(self):
        """True if buffer flips are synchronised to the screen's vertical
        retrace.  Read-only.

        :type: bool
        """
        return self._vsync

    @property
    def display(self):
        """The display this window belongs to.  Read-only.

        :type: :py:class:`Display`
        """
        return self._display

    @property
    def screen(self):
        """The screen this window is fullscreen in.  Read-only.

        :type: :py:class:`Screen`
        """
        return self._screen

    @property
    def config(self):
        """A GL config describing the context of this window.  Read-only.

        :type: :py:class:`pyglet.gl.Config`
        """
        return self._config

    @property
    def context(self):
        """The OpenGL context attached to this window.  Read-only.

        :type: :py:class:`pyglet.gl.Context`
        """
        return self._context

    # These are the only properties that can be set
    @property
    def width(self):
        """The width of the window, in pixels.  Read-write.

        :type: int
        """
        return self.get_size()[0]

    @width.setter
    def width(self, new_width):
        self.set_size(new_width, self.height)

    @property
    def height(self):
        """The height of the window, in pixels.  Read-write.

        :type: int
        """
        return self.get_size()[1]

    @height.setter
    def height(self, new_height):
        self.set_size(self.width, new_height)

    @property
    def projection(self):
        """The OpenGL window projection. Read-write.

        The default window projection is orthographic (2D), but can
        be changed to a 3D or custom projection. Custom projections
        should subclass :py:class:`pyglet.window.Projection`. There
        are two default projection classes are also provided, which
        are :py:class:`pyglet.window.Projection3D` and
        :py:class:`pyglet.window.Projection3D`.

        :type: :py:class:`pyglet.window.Projection`
        """
        return self._projection

    @projection.setter
    def projection(self, projection):
        assert isinstance(projection, Projection)
        projection.set(self._width, self._height, *self.get_framebuffer_size())
        self._projection = projection

    def set_caption(self, caption):
        """Set the window's caption.

        The caption appears in the titlebar of the window, if it has one,
        and in the taskbar on Windows and many X11 window managers.

        :Parameters:
            `caption` : str or unicode
                The caption to set.

        """
        raise NotImplementedError('abstract')

    def set_minimum_size(self, width, height):
        """Set the minimum size of the window.

        Once set, the user will not be able to resize the window smaller
        than the given dimensions.  There is no way to remove the
        minimum size constraint on a window (but you could set it to 0,0).

        The behaviour is undefined if the minimum size is set larger than
        the current size of the window.

        The window size does not include the border or title bar.

        :Parameters:
            `width` : int
                Minimum width of the window, in pixels.
            `height` : int
                Minimum height of the window, in pixels.

        """
        raise NotImplementedError('abstract')

    def set_maximum_size(self, width, height):
        """Set the maximum size of the window.

        Once set, the user will not be able to resize the window larger
        than the given dimensions.  There is no way to remove the
        maximum size constraint on a window (but you could set it to a large
        value).

        The behaviour is undefined if the maximum size is set smaller than
        the current size of the window.

        The window size does not include the border or title bar.

        :Parameters:
            `width` : int
                Maximum width of the window, in pixels.
            `height` : int
                Maximum height of the window, in pixels.

        """
        raise NotImplementedError('abstract')

    def set_size(self, width, height):
        """Resize the window.

        The behaviour is undefined if the window is not resizable, or if
        it is currently fullscreen.

        The window size does not include the border or title bar.

        :Parameters:
            `width` : int
                New width of the window, in pixels.
            `height` : int
                New height of the window, in pixels.

        """
        raise NotImplementedError('abstract')

    def get_pixel_ratio(self):
        """Return the framebuffer/window size ratio.

        Some platforms and/or window systems support subpixel scaling,
        making the framebuffer size larger than the window size.
        Retina screens on OS X and Gnome on Linux are some examples.

        On a Retina systems the returned ratio would usually be 2.0 as a
        window of size 500 x 500 would have a frambuffer of 1000 x 1000.
        Fractional values between 1.0 and 2.0, as well as values above
        2.0 may also be encountered.

        :rtype: float
        :return: The framebuffer/window size ratio
        """
        return self.get_framebuffer_size()[0] / self.width

    def get_size(self):
        """Return the current size of the window.

        The window size does not include the border or title bar.

        :rtype: (int, int)
        :return: The width and height of the window, in pixels.
        """
        raise NotImplementedError('abstract')

    def get_framebuffer_size(self):
        """Return the size in actual pixels of the Window framebuffer.

        When using HiDPI screens, the size of the Window's framebuffer
        can be higher than that of the Window size requested. If you
        are performing operations that require knowing the actual number
        of pixels in the window, this method should be used instead of
        :py:func:`Window.get_size()`. For example, setting the Window
        projection or setting the glViewport size.

        :rtype: (int, int)
        :return: The width and height of the Window viewport, in pixels.
        """
        return self.get_size()

    def set_location(self, x, y):
        """Set the position of the window.

        :Parameters:
            `x` : int
                Distance of the left edge of the window from the left edge
                of the virtual desktop, in pixels.
            `y` : int
                Distance of the top edge of the window from the top edge of
                the virtual desktop, in pixels.

        """
        raise NotImplementedError('abstract')

    def get_location(self):
        """Return the current position of the window.

        :rtype: (int, int)
        :return: The distances of the left and top edges from their respective
            edges on the virtual desktop, in pixels.
        """
        raise NotImplementedError('abstract')

    def activate(self):
        """Attempt to restore keyboard focus to the window.

        Depending on the window manager or operating system, this may not
        be successful.  For example, on Windows XP an application is not
        allowed to "steal" focus from another application.  Instead, the
        window's taskbar icon will flash, indicating it requires attention.
        """
        raise NotImplementedError('abstract')

    def set_visible(self, visible=True):
        """Show or hide the window.

        :Parameters:
            `visible` : bool
                If True, the window will be shown; otherwise it will be
                hidden.

        """
        raise NotImplementedError('abstract')

    def minimize(self):
        """Minimize the window.
        """
        raise NotImplementedError('abstract')

    def maximize(self):
        """Maximize the window.

        The behaviour of this method is somewhat dependent on the user's
        display setup.  On a multi-monitor system, the window may maximize
        to either a single screen or the entire virtual desktop.
        """
        raise NotImplementedError('abstract')

    def set_vsync(self, vsync):
        """Enable or disable vertical sync control.

        When enabled, this option ensures flips from the back to the front
        buffer are performed only during the vertical retrace period of the
        primary display.  This can prevent "tearing" or flickering when
        the buffer is updated in the middle of a video scan.

        Note that LCD monitors have an analogous time in which they are not
        reading from the video buffer; while it does not correspond to
        a vertical retrace it has the same effect.

        Also note that with multi-monitor systems the secondary monitor
        cannot be synchronised to, so tearing and flicker cannot be avoided
        when the window is positioned outside of the primary display.

        :Parameters:
            `vsync` : bool
                If True, vsync is enabled, otherwise it is disabled.

        """
        raise NotImplementedError('abstract')

    def set_mouse_visible(self, visible=True):
        """Show or hide the mouse cursor.

        The mouse cursor will only be hidden while it is positioned within
        this window.  Mouse events will still be processed as usual.

        :Parameters:
            `visible` : bool
                If True, the mouse cursor will be visible, otherwise it
                will be hidden.

        """
        self._mouse_visible = visible
        self.set_mouse_platform_visible()

    def set_mouse_platform_visible(self, platform_visible=None):
        """Set the platform-drawn mouse cursor visibility.  This is called
        automatically after changing the mouse cursor or exclusive mode.

        Applications should not normally need to call this method, see
        `set_mouse_visible` instead.

        :Parameters:
            `platform_visible` : bool or None
                If None, sets platform visibility to the required visibility
                for the current exclusive mode and cursor type.  Otherwise,
                a bool value will override and force a visibility.

        """
        raise NotImplementedError()

    def set_mouse_cursor(self, cursor=None):
        """Change the appearance of the mouse cursor.

        The appearance of the mouse cursor is only changed while it is
        within this window.

        :Parameters:
            `cursor` : `MouseCursor`
                The cursor to set, or None to restore the default cursor.

        """
        if cursor is None:
            cursor = DefaultMouseCursor()
        self._mouse_cursor = cursor
        self.set_mouse_platform_visible()

    def set_exclusive_mouse(self, exclusive=True):
        """Hide the mouse cursor and direct all mouse events to this
        window.

        When enabled, this feature prevents the mouse leaving the window.  It
        is useful for certain styles of games that require complete control of
        the mouse.  The position of the mouse as reported in subsequent events
        is meaningless when exclusive mouse is enabled; you should only use
        the relative motion parameters ``dx`` and ``dy``.

        :Parameters:
            `exclusive` : bool
                If True, exclusive mouse is enabled, otherwise it is disabled.

        """
        raise NotImplementedError('abstract')

    def set_exclusive_keyboard(self, exclusive=True):
        """Prevent the user from switching away from this window using
        keyboard accelerators.

        When enabled, this feature disables certain operating-system specific
        key combinations such as Alt+Tab (Command+Tab on OS X).  This can be
        useful in certain kiosk applications, it should be avoided in general
        applications or games.

        :Parameters:
            `exclusive` : bool
                If True, exclusive keyboard is enabled, otherwise it is
                disabled.

        """
        raise NotImplementedError('abstract')

    def get_system_mouse_cursor(self, name):
        """Obtain a system mouse cursor.

        Use `set_mouse_cursor` to make the cursor returned by this method
        active.  The names accepted by this method are the ``CURSOR_*``
        constants defined on this class.

        :Parameters:
            `name` : str
                Name describing the mouse cursor to return.  For example,
                ``CURSOR_WAIT``, ``CURSOR_HELP``, etc.

        :rtype: `MouseCursor`
        :return: A mouse cursor which can be used with `set_mouse_cursor`.
        """
        raise NotImplementedError()

    def set_icon(self, *images):
        """Set the window icon.

        If multiple images are provided, one with an appropriate size
        will be selected (if the correct size is not provided, the image
        will be scaled).

        Useful sizes to provide are 16x16, 32x32, 64x64 (Mac only) and
        128x128 (Mac only).

        :Parameters:
            `images` : sequence of `pyglet.image.AbstractImage`
                List of images to use for the window icon.

        """
        pass

    @staticmethod
    def clear():
        """Clear the window.

        This is a convenience method for clearing the color and depth
        buffer.  The window must be the active context (see `switch_to`).
        """
        gl.glClear(gl.GL_COLOR_BUFFER_BIT | gl.GL_DEPTH_BUFFER_BIT)

    def dispatch_event(self, *args):
        if not self._allow_dispatch_event:
            EventDispatcher.dispatch_event(self, *args)
        else:
            self._event_queue.append(args)

    def dispatch_events(self):
        """Poll the operating system event queue for new events and call
        attached event handlers.

        This method is provided for legacy applications targeting pyglet 1.0,
        and advanced applications that must integrate their event loop
        into another framework.

        Typical applications should use `pyglet.app.run`.
        """
        raise NotImplementedError('abstract')

    # If documenting, show the event methods.  Otherwise, leave them out
    # as they are not really methods.
    if _is_pyglet_doc_run:
        def on_key_press(self, symbol, modifiers):
            """A key on the keyboard was pressed (and held down).

            Since pyglet 1.1 the default handler dispatches the :py:meth:`~pyglet.window.Window.on_close`
            event if the ``ESC`` key is pressed.

            :Parameters:
                `symbol` : int
                    The key symbol pressed.
                `modifiers` : int
                    Bitwise combination of the key modifiers active.

            :event:
            """

        def on_key_release(self, symbol, modifiers):
            """A key on the keyboard was released.

            :Parameters:
                `symbol` : int
                    The key symbol pressed.
                `modifiers` : int
                    Bitwise combination of the key modifiers active.

            :event:
            """

        def on_text(self, text):
            """The user input some text.

            Typically this is called after :py:meth:`~pyglet.window.Window.on_key_press` and before
            :py:meth:`~pyglet.window.Window.on_key_release`, but may also be called multiple times if the key
            is held down (key repeating); or called without key presses if
            another input method was used (e.g., a pen input).

            You should always use this method for interpreting text, as the
            key symbols often have complex mappings to their unicode
            representation which this event takes care of.

            :Parameters:
                `text` : unicode
                    The text entered by the user.

            :event:
            """

        def on_text_motion(self, motion):
            """The user moved the text input cursor.

            Typically this is called after :py:meth:`~pyglet.window.Window.on_key_press` and before
            :py:meth:`~pyglet.window.Window.on_key_release`, but may also be called multiple times if the key
            is help down (key repeating).

            You should always use this method for moving the text input cursor
            (caret), as different platforms have different default keyboard
            mappings, and key repeats are handled correctly.

            The values that `motion` can take are defined in
            :py:mod:`pyglet.window.key`:

            * MOTION_UP
            * MOTION_RIGHT
            * MOTION_DOWN
            * MOTION_LEFT
            * MOTION_NEXT_WORD
            * MOTION_PREVIOUS_WORD
            * MOTION_BEGINNING_OF_LINE
            * MOTION_END_OF_LINE
            * MOTION_NEXT_PAGE
            * MOTION_PREVIOUS_PAGE
            * MOTION_BEGINNING_OF_FILE
            * MOTION_END_OF_FILE
            * MOTION_BACKSPACE
            * MOTION_DELETE

            :Parameters:
                `motion` : int
                    The direction of motion; see remarks.

            :event:
            """

        def on_text_motion_select(self, motion):
            """The user moved the text input cursor while extending the
            selection.

            Typically this is called after :py:meth:`~pyglet.window.Window.on_key_press` and before
            :py:meth:`~pyglet.window.Window.on_key_release`, but may also be called multiple times if the key
            is help down (key repeating).

            You should always use this method for responding to text selection
            events rather than the raw :py:meth:`~pyglet.window.Window.on_key_press`, as different platforms
            have different default keyboard mappings, and key repeats are
            handled correctly.

            The values that `motion` can take are defined in :py:mod:`pyglet.window.key`:

            * MOTION_UP
            * MOTION_RIGHT
            * MOTION_DOWN
            * MOTION_LEFT
            * MOTION_NEXT_WORD
            * MOTION_PREVIOUS_WORD
            * MOTION_BEGINNING_OF_LINE
            * MOTION_END_OF_LINE
            * MOTION_NEXT_PAGE
            * MOTION_PREVIOUS_PAGE
            * MOTION_BEGINNING_OF_FILE
            * MOTION_END_OF_FILE

            :Parameters:
                `motion` : int
                    The direction of selection motion; see remarks.

            :event:
            """

        def on_mouse_motion(self, x, y, dx, dy):
            """The mouse was moved with no buttons held down.

            :Parameters:
                `x` : int
                    Distance in pixels from the left edge of the window.
                `y` : int
                    Distance in pixels from the bottom edge of the window.
                `dx` : int
                    Relative X position from the previous mouse position.
                `dy` : int
                    Relative Y position from the previous mouse position.

            :event:
            """

        def on_mouse_drag(self, x, y, dx, dy, buttons, modifiers):
            """The mouse was moved with one or more mouse buttons pressed.

            This event will continue to be fired even if the mouse leaves
            the window, so long as the drag buttons are continuously held down.

            :Parameters:
                `x` : int
                    Distance in pixels from the left edge of the window.
                `y` : int
                    Distance in pixels from the bottom edge of the window.
                `dx` : int
                    Relative X position from the previous mouse position.
                `dy` : int
                    Relative Y position from the previous mouse position.
                `buttons` : int
                    Bitwise combination of the mouse buttons currently pressed.
                `modifiers` : int
                    Bitwise combination of any keyboard modifiers currently
                    active.

            :event:
            """

        def on_mouse_press(self, x, y, button, modifiers):
            """A mouse button was pressed (and held down).

            :Parameters:
                `x` : int
                    Distance in pixels from the left edge of the window.
                `y` : int
                    Distance in pixels from the bottom edge of the window.
                `button` : int
                    The mouse button that was pressed.
                `modifiers` : int
                    Bitwise combination of any keyboard modifiers currently
                    active.

            :event:
            """

        def on_mouse_release(self, x, y, button, modifiers):
            """A mouse button was released.

            :Parameters:
                `x` : int
                    Distance in pixels from the left edge of the window.
                `y` : int
                    Distance in pixels from the bottom edge of the window.
                `button` : int
                    The mouse button that was released.
                `modifiers` : int
                    Bitwise combination of any keyboard modifiers currently
                    active.

            :event:
            """

        def on_mouse_scroll(self, x, y, scroll_x, scroll_y):
            """The mouse wheel was scrolled.

            Note that most mice have only a vertical scroll wheel, so
            `scroll_x` is usually 0.  An exception to this is the Apple Mighty
            Mouse, which has a mouse ball in place of the wheel which allows
            both `scroll_x` and `scroll_y` movement.

            :Parameters:
                `x` : int
                    Distance in pixels from the left edge of the window.
                `y` : int
                    Distance in pixels from the bottom edge of the window.
                `scroll_x` : int
                    Number of "clicks" towards the right (left if negative).
                `scroll_y` : int
                    Number of "clicks" upwards (downwards if negative).

            :event:
            """

        def on_close(self):
            """The user attempted to close the window.

            This event can be triggered by clicking on the "X" control box in
            the window title bar, or by some other platform-dependent manner.

            The default handler sets `has_exit` to ``True``.  In pyglet 1.1, if
            `pyglet.app.event_loop` is being used, `close` is also called,
            closing the window immediately.

            :event:
            """

        def on_mouse_enter(self, x, y):
            """The mouse was moved into the window.

            This event will not be triggered if the mouse is currently being
            dragged.

            :Parameters:
                `x` : int
                    Distance in pixels from the left edge of the window.
                `y` : int
                    Distance in pixels from the bottom edge of the window.

            :event:
            """

        def on_mouse_leave(self, x, y):
            """The mouse was moved outside of the window.

            This event will not be triggered if the mouse is currently being
            dragged.  Note that the coordinates of the mouse pointer will be
            outside of the window rectangle.

            :Parameters:
                `x` : int
                    Distance in pixels from the left edge of the window.
                `y` : int
                    Distance in pixels from the bottom edge of the window.

            :event:
            """

        def on_expose(self):
            """A portion of the window needs to be redrawn.

            This event is triggered when the window first appears, and any time
            the contents of the window is invalidated due to another window
            obscuring it.

            There is no way to determine which portion of the window needs
            redrawing.  Note that the use of this method is becoming
            increasingly uncommon, as newer window managers composite windows
            automatically and keep a backing store of the window contents.

            :event:
            """

        def on_resize(self, width, height):
            """The window was resized.

            The window will have the GL context when this event is dispatched;
            there is no need to call `switch_to` in this handler.

            :Parameters:
                `width` : int
                    The new width of the window, in pixels.
                `height` : int
                    The new height of the window, in pixels.

            :event:
            """

        def on_move(self, x, y):
            """The window was moved.

            :Parameters:
                `x` : int
                    Distance from the left edge of the screen to the left edge
                    of the window.
                `y` : int
                    Distance from the top edge of the screen to the top edge of
                    the window.  Note that this is one of few methods in pyglet
                    which use a Y-down coordinate system.

            :event:
            """

        def on_activate(self):
            """The window was activated.

            This event can be triggered by clicking on the title bar, bringing
            it to the foreground; or by some platform-specific method.

            When a window is "active" it has the keyboard focus.

            :event:
            """

        def on_deactivate(self):
            """The window was deactivated.

            This event can be triggered by clicking on another application
            window.  When a window is deactivated it no longer has the
            keyboard focus.

            :event:
            """

        def on_show(self):
            """The window was shown.

            This event is triggered when a window is restored after being
            minimised, or after being displayed for the first time.

            :event:
            """

        def on_hide(self):
            """The window was hidden.

            This event is triggered when a window is minimised or (on Mac OS X)
            hidden by the user.

            :event:
            """

        def on_context_lost(self):
            """The window's GL context was lost.

            When the context is lost no more GL methods can be called until it
            is recreated.  This is a rare event, triggered perhaps by the user
            switching to an incompatible video mode.  When it occurs, an
            application will need to reload all objects (display lists, texture
            objects, shaders) as well as restore the GL state.

            :event:
            """

        def on_context_state_lost(self):
            """The state of the window's GL context was lost.

            pyglet may sometimes need to recreate the window's GL context if
            the window is moved to another video device, or between fullscreen
            or windowed mode.  In this case it will try to share the objects
            (display lists, texture objects, shaders) between the old and new
            contexts.  If this is possible, only the current state of the GL
            context is lost, and the application should simply restore state.

            :event:
            """

        def on_file_drop(self, x, y, paths):
            """File(s) were dropped into the window, will return the position of the cursor and
            a list of paths to the files that were dropped.

            :event:
            """

        def on_draw(self):
            """The window contents must be redrawn.

            The `EventLoop` will dispatch this event when the window
            should be redrawn.  This will happen during idle time after
            any window events and after any scheduled functions were called.

            The window will already have the GL context, so there is no
            need to call `switch_to`.  The window's `flip` method will
            be called after this event, so your event handler should not.

            You should make no assumptions about the window contents when
            this event is triggered; a resize or expose event may have
            invalidated the framebuffer since the last time it was drawn.

            .. versionadded:: 1.1

            :event:
            """



BaseWindow.register_event_type('on_key_press')
BaseWindow.register_event_type('on_key_release')
BaseWindow.register_event_type('on_text')
BaseWindow.register_event_type('on_text_motion')
BaseWindow.register_event_type('on_text_motion_select')
BaseWindow.register_event_type('on_mouse_motion')
BaseWindow.register_event_type('on_mouse_drag')
BaseWindow.register_event_type('on_mouse_press')
BaseWindow.register_event_type('on_mouse_release')
BaseWindow.register_event_type('on_mouse_scroll')
BaseWindow.register_event_type('on_mouse_enter')
BaseWindow.register_event_type('on_mouse_leave')
BaseWindow.register_event_type('on_close')
BaseWindow.register_event_type('on_expose')
BaseWindow.register_event_type('on_resize')
BaseWindow.register_event_type('on_move')
BaseWindow.register_event_type('on_activate')
BaseWindow.register_event_type('on_deactivate')
BaseWindow.register_event_type('on_show')
BaseWindow.register_event_type('on_hide')
BaseWindow.register_event_type('on_context_lost')
BaseWindow.register_event_type('on_context_state_lost')
BaseWindow.register_event_type('on_file_drop')
BaseWindow.register_event_type('on_draw')


class FPSDisplay:
    """Display of a window's framerate.

    This is a convenience class to aid in profiling and debugging.  Typical
    usage is to create an `FPSDisplay` for each window, and draw the display
    at the end of the windows' :py:meth:`~pyglet.window.Window.on_draw` event handler::

        window = pyglet.window.Window()
        fps_display = FPSDisplay(window)

        @window.event
        def on_draw():
            # ... perform ordinary window drawing operations ...

            fps_display.draw()

    The style and position of the display can be modified via the :py:func:`~pyglet.text.Label`
    attribute.  Different text can be substituted by overriding the
    `set_fps` method.  The display can be set to update more or less often
    by setting the `update_period` attribute. Note: setting the `update_period`
    to a value smaller than your Window refresh rate will cause inaccurate readings.

    :Ivariables:
        `label` : Label
            The text label displaying the framerate.

    """

    #: Time in seconds between updates.
    #:
    #: :type: float
    update_period = 0.25

    def __init__(self, window, color=(127, 127, 127, 127), samples=60):
        from time import time
        from statistics import mean
        from collections import deque
        from pyglet.text import Label
        self._time = time
        self._mean = mean

        # Hook into the Window.flip method:
        self._window_flip, window.flip = window.flip, self._hook_flip
        self.label = Label('', x=10, y=10, font_size=24, bold=True, color=color)

        self._elapsed = 0.0
        self._last_time = time()
        self._delta_times = deque(maxlen=samples)

    def update(self):
        """Records a new data point at the current time. This method
        is called automatically when the window buffer is flipped.
        """
        t = self._time()
        delta = t - self._last_time
        self._elapsed += delta
        self._delta_times.append(delta)
        self._last_time = t

        if self._elapsed >= self.update_period:
            self._elapsed = 0
            self._set_fps_text(1 / self._mean(self._delta_times))

    def _set_fps_text(self, fps):
        """Set the label text for the given FPS estimation.

        Called by `update` every `update_period` seconds.

        :Parameters:
            `fps` : float
                Estimated framerate of the window.

        """
        self.label.text = '%.2f' % fps

    def draw(self):
        """Draw the label."""
        self.label.draw()

    def _hook_flip(self):
        self.update()
        self._window_flip()


if _is_pyglet_doc_run:
    # We are building documentation
    Window = BaseWindow
    Window.__name__ = 'Window'
    del BaseWindow

else:
    # Try to determine which platform to use.
    if pyglet.compat_platform == 'darwin':
        from pyglet.window.cocoa import CocoaWindow as Window
    elif pyglet.compat_platform in ('win32', 'cygwin'):
        from pyglet.window.win32 import Win32Window as Window
    else:
        from pyglet.window.xlib import XlibWindow as Window

# Create shadow window. (trickery is for circular import)
if not _is_pyglet_doc_run:
    pyglet.window = sys.modules[__name__]
    gl._create_shadow_window()<|MERGE_RESOLUTION|>--- conflicted
+++ resolved
@@ -479,7 +479,6 @@
     _event_queue = None
     _allow_dispatch_event = False  # controlled by dispatch_events stack frame
 
-
     # Class attributes
     _default_width = 960
     _default_height = 540
@@ -618,16 +617,8 @@
         else:
             self._vsync = vsync
 
-<<<<<<< HEAD
+        self._file_drops = file_drops
         self._caption = caption or sys.argv[0]
-=======
-        self._file_drops = file_drops
-        if caption is None:
-            caption = sys.argv[0]
-
-        self._caption = caption
->>>>>>> 77a3e217
-
 
         from pyglet import app
         app.windows.add(self)
@@ -1708,7 +1699,6 @@
 
             :event:
             """
-
 
 
 BaseWindow.register_event_type('on_key_press')
