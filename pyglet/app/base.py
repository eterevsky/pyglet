--- conflicted
+++ resolved
@@ -40,10 +40,7 @@
 from pyglet import app
 from pyglet import clock
 from pyglet import event
-<<<<<<< HEAD
-=======
-from pyglet import compat_platform
->>>>>>> 53369a4b
+
 
 _is_pyglet_doc_run = hasattr(sys, "is_pyglet_doc_run") and sys.is_pyglet_doc_run
 
@@ -148,40 +145,6 @@
         self._has_exit_condition = threading.Condition()
         self.clock = clock.get_default()
         self.is_running = False
-<<<<<<< HEAD
-        self._redraw_window_func = self._redraw_window
-        self._redraw_interval = 0
-=======
->>>>>>> 53369a4b
-
-    def _redraw_windows(self, redraw_all):
-        # Redraw all windows
-        for window in app.windows:
-            if not window.invalid:
-                continue
-            window.switch_to()
-            window.dispatch_event('on_draw')
-            window.flip()
-
-    def _redraw_window(self, redraw_all):
-        # Redraw a single window, no need to switch_to.
-        for window in app.windows:
-            if not window.invalid:
-                continue
-            window.dispatch_event('on_draw')
-            window.flip()
-
-    def update_window_count(self):
-        """ Adjust window drawing function, we only need to switch_to when using multiple windows.
-            This function will adjust it depending on window count to save performance.
-        """
-        self.clock.unschedule(self._redraw_window_func)
-
-<<<<<<< HEAD
-        if len(app.windows) == 1:
-            self._redraw_window_func = self._redraw_window
-        else:
-            self._redraw_window_func = self._redraw_windows
 
         self.clock.schedule_interval_soft(self._redraw_window_func, self._redraw_interval)
 
@@ -198,7 +161,14 @@
 
         self.has_exit = False
 
-=======
+        from pyglet.window import Window
+        Window._enable_event_queue = False
+
+        # Dispatch pending events
+        for window in app.windows:
+            window.switch_to()
+            window.dispatch_pending_events()
+
         platform_event_loop = app.platform_event_loop
         platform_event_loop.start()
         self.dispatch_event('on_enter')
@@ -214,7 +184,6 @@
 
     def _legacy_setup(self):
         # Disable event queuing for dispatch_events
->>>>>>> 53369a4b
         from pyglet.window import Window
         Window._enable_event_queue = False
 
@@ -222,16 +191,6 @@
         for window in app.windows:
             window.switch_to()
             window.dispatch_pending_events()
-
-        platform_event_loop = app.platform_event_loop
-        platform_event_loop.start()
-        self.dispatch_event('on_enter')
-        self.is_running = True
-
-        while not self.has_exit:
-            timeout = self.idle()
-            platform_event_loop.step(timeout)
-
         self.is_running = False
         self.dispatch_event('on_exit')
         platform_event_loop.stop()
@@ -290,9 +249,6 @@
             be called again, or `None` to block for user input.
         """
         dt = self.clock.update_time()
-<<<<<<< HEAD
-        self.clock.call_scheduled_functions(dt)
-=======
         redraw_all = self.clock.call_scheduled_functions(dt)
 
         # Redraw all windows
@@ -302,7 +258,6 @@
                 window.dispatch_event('on_draw')
                 window.flip()
                 window._legacy_invalid = False
->>>>>>> 53369a4b
 
         # Update timout
         return self.clock.get_sleep_time(True)
