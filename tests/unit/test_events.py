--- conflicted
+++ resolved
@@ -178,30 +178,6 @@
         dispatcher.dispatch_event('mock_event')
 
 
-<<<<<<< HEAD
-def test_dispatch_wrong_arguments(dispatcher):
-    def mock_event():
-        pass
-    dispatcher.set_handlers(mock_event)
-    with pytest.raises(TypeError) as exception:
-        dispatcher.dispatch_event('mock_event', 'wrong argument')
-    error_msg = str(exception.value)
-    msg1 = ("The 'mock_event' event was dispatched with 1 arguments, "
-            "but your handler 'mock_event' ")
-    msg2 = "accepts only 0 arguments."
-    assert msg1 in error_msg
-    assert msg2 in error_msg
-
-
-@pytest.mark.parametrize("ExceptionType", [TypeError, AttributeError])
-def test_handler_raises_TypeError(ExceptionType, dispatcher):
-    def mock_event():
-        raise ExceptionType("Custom message")
-    dispatcher.set_handlers(mock_event)
-    with pytest.raises(ExceptionType) as exception:
-        dispatcher.dispatch_event('mock_event')
-    assert "Custom message" == str(exception.value)
-=======
 class DummyHandler:
     def mock_event(self):
         return True
@@ -238,5 +214,4 @@
     dispatcher.push_handlers(handler.mock_event)
     handler = None
     result = dispatcher.dispatch_event('mock_event')
-    assert result is False
->>>>>>> a4da7efa
+    assert result is False